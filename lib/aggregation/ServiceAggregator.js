/**
 * Defines the ServiceAggregator class.
 *
 * @author Luke Chavers <luke@c2cschools.com>
 * @since 5.1.34
 * @license See LICENSE.md for details about licensing.
 * @copyright 2019 C2C Schools, LLC
 */

"use strict";

const BaseGenerator	= require( "../util/BaseGenerator" );

/**
 * This class is used to aggregate services into a single API.
 *
 * @memberOf Aggregation
 * @extends Util.BaseGenerator
 */
class ServiceAggregator extends BaseGenerator {

	/**
	 * This is the main entry point for execution of the aggregator.
	 *
	 * @access public
	 * @returns {Promise<void>} Void.
	 */
	execute() {

		// Locals
		let me = this;
		let serviceData, endpointData, lambdaData;

		// Tell someone...
<<<<<<< HEAD
		me.$log( "notice", "start", "The Service Aggregator is starting up ...");

		// Step 1. Fetch the metadata from the S3 source...
		return me.getServiceData().then(
=======
		me.$log( "notice", "start", "The Service Aggregator is starting up ..." );
>>>>>>> 04cfc70a

			function afterServiceDataFetch( sd ) {

<<<<<<< HEAD
				serviceData = sd;
				return me.buildEndpointData( serviceData );

			}

		).then(

			function afterEndpointDataResolution( ed ) {

				// Step 2. Fetch function info from AWS Lambda
				endpointData = ed;
				return me.getLambdaFunctions();

			}

		).then(

			function afterLambdaDataFetch( ld ) {

				// Step 3. Build the CF Template
				lambdaData = ld;
				return me.buildCloudFormationTemplate( endpointData, lambdaData );

			}

		).then(

			function afterTemplateGeneration( cfTemplate ) {

				// Step 4. Deploy the CF Template
				return me.deployCloudFormationTemplate( cfTemplate );

			}

		)


=======
		return me.getLambdaFunctions().then(

			function ( res ) {

				me.$inspect( res );
			}
		);
>>>>>>> 04cfc70a
	}

	// <editor-fold desc="--- Config Loading (aggregation-config.yml) --------------">

	/**
	 * Resolves the expected, absolute, path for the config/aggregation-config.yml file.
	 *
	 * @access public
	 * @returns {string} Absolute path of the aggregation configuration file.
	 */
	get aggregationConfigPath() {

		// Locals
		let me = this;

		// Deps
		const PATH = me.$dep( "path" );

		// Resolve the path and return it
		return PATH.join( me.serviceRootPath, "config/aggregation-config.yml" );
	}

	/**
	 * Loads configuration data from config/aggregation-config.yml and returns
	 * the full configuration as an object.
	 *
	 * @access public
	 * @throws Error if the aggregation-config.yml file cannot be found or read.
	 * @returns {Object} Aggregation configuration data.
	 */
	get aggregationConfig() {

		// Locals
		let me = this;
		let config;

		// Caching...
		if ( me._aggregationConfig !== undefined ) {

			return me._aggregationConfig;
		}

		// Read aggregation-config.yml
		try {

			config = me.loadYamlFile( me.aggregationConfigPath );

		} catch ( err ) {

			me.$throw( "agg.config.syntax.error", err, "Could not read 'config/aggregation-config.yml'" );
		}

		// Replace variables in config data
		config = me._parseObjectForVariables( config, {} );

		// Cache the config
		me._aggregationConfig = config;

		// .. and return it..
		return config;
	}

	get sourceConfig() {

		return this.aggregationConfig.MetaSourceBucket;
	}

	get awsRegion() {

		return this.sourceConfig.awsRegion;
	}

	get sourceRootPath() {

		// Locals
		let me = this;

		// Dependencies
		const _ = me.$dep( "lodash" );

		// The source root path SHOULD NOT be prefixed with a slash '/'
		if ( _.startsWith( me.sourceConfig.rootPath, "/" ) ) {

			me.sourceConfig.rootPath = me.sourceConfig.rootPath.substr( 1 );
		}

		// The source root path SHOULD be has a trailing '/'
		if ( !_.endsWith( me.sourceConfig.rootPath, "/" ) ) {

			me.sourceConfig.rootPath += "/";
		}

		return me.sourceConfig.rootPath;
	}

	get sourceBucket() {

		return this.sourceConfig.bucket;
	}

	// </editor-fold>

<<<<<<< HEAD
=======
	// <editor-fold desc="--- Other Properties -----------------------------------------------------------------------">

	// </editor-fold>

>>>>>>> 04cfc70a
	// <editor-fold desc="--- AWS S3 Wrappers ------------------------------------------------------------------------">

	/**
	 * The S3 client that is provided by the AWS SDK.
	 *
	 * @access public
	 * @returns {AWS.S3} S3 Client.
	 */
	get s3() {

		// Locals
		let me = this;

		if ( me._s3client === undefined ) {

			// Dependencies
			let AWS = me.$dep( "aws" );

			// Init S3 client
			me._s3client = new AWS.S3(
				{
					apiVersion : "2006-03-01",
					region     : me.awsRegion,
				}
			);
		}

		return me._s3client;
	}

	/**
	 * Wrapper for the AWS SDK method 'listObjectsV2'.  This method will list all of the objects whose
	 * 'Key' is prefixed with `remoteAbsPath`.
	 *
	 * Important: Just like `AWS.S3.listObjectsV2`, this method will return a maximum of 1,000 results.
	 *
	 * @private
	 * @see https://docs.aws.amazon.com/AWSJavaScriptSDK/latest/AWS/S3.html#listObjectsV2-property
	 * @param {string} bucket - The bucket to search for objects.
	 * @param {string} remoteAbsPath - The absolute, remote, path (key prefix) to search for S3 objects.
	 * @returns {Promise<Array>} List of subdirectories.
	 */
	_getSubdirectories( bucket, remoteAbsPath ) {

		// Locals
		let me = this;

		// Dependencies
		const _ = me.$dep( "lodash" );

		// Configure S3 Operation Params
		let params = {
			Bucket    : bucket,
			Prefix    : remoteAbsPath,
			MaxKeys   : 1000,
			Delimiter : "/",
		};

		// Defer to S3 SDK
		return me.s3.listObjectsV2( params ).promise().then(

			function afterS3DirList( results ) {

				let final = [];

				// Iterate over each subdirectory result
				_.each( results.CommonPrefixes, function ( object ) {

					// Remove the parent directory
					let relativePath = object.Prefix.replace( remoteAbsPath, "" );

					// Remove trailing slashes
					if ( _.endsWith( relativePath, "/" ) ) {

						relativePath = relativePath.substr( 0, relativePath.length - 1 );
					}

					// .. and capture the key
					final.push( relativePath );
				} );

				// All Done...
				return final;
			}

		).catch(

			function onS3ListError( err ) {

				me.$throw( "s3.listobjects.error", err, "S3 ListObjectsV2 Failed" );
			}
		);
	}

	/**
	 * Wrapper for the AWS SDK method 'getObject'.
	 *
	 * @private
	 * @see https://docs.aws.amazon.com/AWSJavaScriptSDK/latest/AWS/S3.html#getObject-property
	 * @param {string} bucket - The bucket containing the target file/object.
	 * @param {string} remoteAbsPath - The absolute, remote, path of the file/object.
	 * @returns {Promise} Object data.
	 */
	_getObject( bucket, remoteAbsPath ) {

		// Locals
		let me = this;

		// Configure S3 Operation Params
		let params = {
			Bucket : bucket,
			Key    : remoteAbsPath,
		};

		// Tell someone
		me.$log(
			"info",
			"s3.get-object.start",
			"... Downloading 's3://" + bucket + "/" + remoteAbsPath + "' ..."
		);

		// Defer to S3 SDK
		return me.s3.getObject( params ).promise().then(

			function afterS3DirList( results ) {

				// Tell someone
				me.$log(
					"info",
					"s3.get-object.finish",
					"... Download of 's3://" + bucket + "/" + remoteAbsPath + "' completed successfully!"
				);

				// Return the file contents
				return results.Body;
			}

		).catch(

			function onS3ListError() {

				// Tell someone
				me.$log(
					"warning",
					"s3.get-object.not-found",
					"Download of 's3://" + bucket + "/" + remoteAbsPath + "' failed, file not found!"
				);

				// Return NULL so that subsequent logic
				// can gracefully handle the failure.
				return null;
			}
		);
	}

	// </editor-fold>

	// <editor-fold desc="--- Service Metadata Fetching/Resolution ---------------------------------------------------">

	getServiceData() {

		// Locals
		let me = this;

		// Dependencies
		const _ = me.$dep( "lodash" );

		// Tell someone
		me.$log( "info", "service.data.start", "Fetching the service metadata from AWS S3 ..." );

		// Begin
		return this._getServiceList().then(

			function ( serviceNames ) {

				let promises = [];

				_.each( serviceNames, function ( serviceName ) {

					let serviceData = {
						name: serviceName,
					};

					let p = me._getLatestServiceJson( serviceName, "package.json" ).then(

						function ( packageData ) {

							serviceData.package = packageData;

							return me._getLatestServiceJson( serviceName, "serverless.json" );
						}

					).then(

						function ( serverlessData ) {

							serviceData.serverless = serverlessData;

							return me._getLatestServiceJson( serviceName, "openapi.json" );
						}

					).then(

						function ( openApiData ) {

							serviceData.openApi = openApiData;

							return serviceData;
						}
					);

					promises.push( p );
				} );

				return Promise.all( promises );
			}
		);
	}

	_getServiceList() {

		// Locals
		let me = this;

		// Tell someone
		me.$log(
			"info",
			"service.list.start",
			"Fetching the service list from S3 at '" + me.sourceRootPath + "' ..."
		);

		// Begin..
		return me._getSubdirectories( me.sourceBucket, me.sourceRootPath );
	}

	_getLatestServiceJson( serviceName, filename ) {

		// Locals
		let me = this;

		// Tell someone
		me.$log(
			"info",
			"service.file.start",
			"Downloading JSON file '" + filename + "' for service '" + serviceName + "' ..."
		);

		// Resolve absolute path
		let remoteAbsPath = me.sourceRootPath + serviceName + "/latest/" + filename;

		return me._getObject( me.sourceBucket, remoteAbsPath ).then(

			function afterFileFetch( res ) {

				// If the file was not found, we'll return NULL so that
				// subsequent logic can handle the failure gracefully.
				if ( res === null ) {

					return null;
				}

				// Extract the file contents as a string
				let str = res.toString();

				// Parse the JSON
				return JSON.parse( str );
			}
		);
	}

	// </editor-fold>

	// <editor-fold desc="--- AWS Lambda Wrappers --------------------------------------------------------------------">

	/**
	 * The Lambda client that is provided by the AWS SDK.
	 *
	 * @access public
	 * @returns {AWS.Lambda} Lambda client.
	 */
	get lambda() {

		// Locals
		let me = this;

		if ( me._lambdaClient === undefined ) {

			// Dependencies
			let AWS = me.$dep( "aws" );

			// Init S3 client
			me._lambdaClient = new AWS.Lambda(
				{
					apiVersion : "2015-03-31",
					region     : me.awsRegion,
				}
			);
		}

		return me._lambdaClient;
	}

	/**
	 * Wrapper for the AWS SDK method 'Lambda::listFunctions()'.
	 *
	 * @private
	 * @see https://docs.aws.amazon.com/AWSJavaScriptSDK/latest/AWS/Lambda.html#listFunctions-property
	 * @param {string} [marker] - Specify the pagination token returned by a previous request to retrieve the next page
	 *     of results.
	 * @returns {Promise<Array>} List of Lambda functions.
	 */
	_listFunctions( marker ) {

		// Locals
		let me = this;

		// Dependencies
		const TIPE = me.$dep( "tipe" );

		// Configure Lambda Operation Params
		let params = {
			MaxItems: 50,
		};

		// Apply Marker
		if ( marker !== undefined && marker !== null ) {

			params.Marker = marker;
		}

		// Tell someone...
		me.$log(
			"info",
			"lambda.function.list.block.req",
			"... Fetching the details for [" + params.MaxItems + "] Lambda Functions ..."
		);

		// Defer to AWS SDK
		return me.lambda.listFunctions( params ).promise().then(

			function afterLambdaListFunctions( results ) {

				let details = results.Functions;

				me.$log(
					"info",
					"lambda.function.list.block.recv",
					"...... Received the details for [" + details.length + "] Lambda Functions ..."
				);

<<<<<<< HEAD
				if( TIPE( results.NextMarker ) === "string" && results.NextMarker !== "" ) {
=======
				me.$inspect( results.NextMarker );

				if ( TIPE( results.NextMarker ) === "string" && results.NextMarker !== "" ) {
>>>>>>> 04cfc70a

					return me._listFunctions( results.NextMarker ).then(

						function ( moreData ) {

							return details.concat( moreData );
						}
					);
				}

<<<<<<< HEAD
			}

		).catch(

			function onS3ListError( err ) {

				me.$throw( "lambda.function.list.error", err, "Lambda listFunctions Failed" );

			}

		);

	}



	// </editor-fold>

	// <editor-fold desc="--- Lambda Function Interactions -----------------------------------------------------------">



	getLambdaFunctions() {

		// Locals
		let me = this;

		// Dependencies
		const _ = me.$dep("lodash");
		const TIPE = me.$dep("tipe");

		// Tell someone...
		me.$log( "info", "lambda.function.list.start", "Fetching function data from AWS Lambda ...");

		return me._listFunctions( null ).then(

			function( res ) {

				// The final results..
				let final = {};
				let validFunctionCount = 0;

				// Give someone some stats..
				me.$count( res.length, "lambda.function.total", "Found {{value}} Lambda Functions (total).");

				// Describe the next step
				me.$log( "info", "lambda.function.filter.start", "Filtering Lambda Functions");

				// Iterate over each Lambda Function
				_.each( res, function( lambdaFunc ) {

					if( lambdaFunc.Environment !== undefined
						&& lambdaFunc.Environment.Variables !== undefined
						&& lambdaFunc.Environment.Variables.COREFW_VERSION_HASH !== undefined
						&& TIPE( lambdaFunc.Environment.Variables.COREFW_VERSION_HASH ) === "string"
						&& lambdaFunc.Environment.Variables.COREFW_VERSION_HASH.length === 32
						&& lambdaFunc.Environment.Variables.COREFW_SERVICE_BRANCH !== undefined
						&& lambdaFunc.Environment.Variables.COREFW_SERVICE_BRANCH === me.gitBranch ) {

						let versionHash = lambdaFunc.Environment.Variables.COREFW_VERSION_HASH.toLowerCase();
						final[ versionHash ] = lambdaFunc;

						validFunctionCount++;

					}

				});

				if( validFunctionCount === 0 ) {
					me.$log( "critical", "lambda.function.list.empty", "No valid functions were found in Lambda; the aggregator cannot proceed!");
				} else {

					// Give someone some stats..
					me.$count( validFunctionCount, "lambda.function.relevant", "Found {{value}} Relevant Lambda Functions.");

				}

				return final;

			}

		)

	}



	// </editor-fold>

	// <editor-fold desc="--- Service API Aggregation ----------------------------------------------------------------">



	buildEndpointData( serviceData ) {

		// Locals
		let me = this;
		let ret = {};
		let totalEndpointsResolved = 0;

		// Deps
		const _ = me.$dep("lodash");
		const TIPE = me.$dep("tipe");

		// Tell someone...
		me.$log( "info", "endpoint.data.start", "Resolving Endpoint Data ...");

		// Iterate over each service
		_.each( serviceData, function( service ) {

			// Ensure this service has functions..
			if( service.serverless !== undefined && service.serverless.functions !== undefined ) {

				// Iterate over each function
				_.each( service.serverless.functions, function( func, shortFunctionName ) {

					// Resolve the function name
					let functionName;
					if( func.name !== undefined && TIPE(func.name) === "string" && func.name.length > 0 ) {
						functionName = func.name;
					} else {
						functionName = shortFunctionName;
					}

					// Filter out functions that do not meet the
					// minimum requirements for processing.
					if( func.environment === undefined ) {

						me.$log( "warning", "endpoint.data.invalid.env", "Skipping function '" + shortFunctionName + "' from service '" + service.name + "'; no environment variables defined!");

					} else if( func.environment.COREFW_VERSION_HASH === undefined
						|| TIPE(func.environment.COREFW_VERSION_HASH) !== "string"
						|| func.environment.COREFW_VERSION_HASH.length !== 32 ) {

						me.$log( "warning", "endpoint.data.invalid.hash", "Skipping function '" + shortFunctionName + "' from service '" + service.name + "'; missing or invalid COREFW_VERSION_HASH environment variable!");

					} else if( func.events === undefined
						|| TIPE(func.events) !== "array"
						|| func.events === 0 ) {

						me.$log( "warning", "endpoint.data.invalid.events", "Skipping function '" + shortFunctionName + "' from service '" + service.name + "'; no events are defined for this function.");

					} else {

						let validEventCount = 0;

						// Iterate over the function events; we're looking for
						// HTTP events that have a method, path, and use the
						// 'lambda-proxy' integration.
						_.each( func.events, function( ev ) {

							if( ev.http === undefined || TIPE(ev.http) !== "object" ) {

								// Skip this event, silently...

							} else if( ev.http.path === undefined || TIPE( ev.http.path ) !== "string" || ev.http.path.length === 0 ) {

								// All HTTP events should have a path, so, we
								// need to fire a warning if the path is missing...
								me.$log( "warning", "endpoint.data.invalid.path", "Invalid HTTP event found for '" + shortFunctionName + "' from service '" + service.name + "'; the 'path' is undefined or invalid.");

							} else if( ev.http.method === undefined || TIPE( ev.http.method ) !== "string" || ev.http.method.length === 0 ) {

								// All HTTP events should have a method, so, we
								// need to fire a warning if the method is missing...
								me.$log( "warning", "endpoint.data.invalid.method", "Invalid HTTP event found for '" + shortFunctionName + "' from service '" + service.name + "'; the 'method' is undefined or invalid.");

							} else if( ev.http.method !== "get" && ev.http.method !== "patch" &&
								ev.http.method !== "post" && ev.http.method !== "delete" ) {

								// If we encounter an unexpected 'method', we need to fire a warning...
								me.$log( "warning", "endpoint.data.unsupported.method", "Invalid HTTP event found for '" + shortFunctionName + "' from service '" + service.name + "'; the 'method' specified ('" + ev.http.method + "') is not supported.");

							} else if( ev.http.integration === undefined || TIPE( ev.http.integration ) !== "string" || ev.http.integration.length === 0 ) {

								// All HTTP events should specify an 'integration', so, we
								// need to fire a warning if the integration is missing...
								me.$log( "warning", "endpoint.data.invalid.integration", "Invalid HTTP event found for '" + shortFunctionName + "' from service '" + service.name + "'; the 'integration' is undefined or invalid.");

							} else if( ev.http.integration !== "lambda-proxy" ) {

								// This aggregator only supports the 'lambda-proxy' integration
								me.$log( "warning", "endpoint.data.unsupported.integration", "Invalid HTTP event found for '" + shortFunctionName + "' from service '" + service.name + "'; the 'integration' specified ('" + ev.http.integration + "') is not supported.");

							} else {

								// We have a good event; tell someone...
								me.$log( "info", "endpoint.data.resolved", "... Identified Path: '" + ev.http.method.toUpperCase() + " " + ev.http.path + "' -> '" + functionName + "'");

								// Persist the path..
								if( ret[ ev.http.path ] === undefined ) {
									ret[ ev.http.path ] = {};
								}
								ret[ ev.http.path ][ ev.http.method.toLowerCase() ] = {
									name: functionName,
									shortName: shortFunctionName,
									description: func.description,
									path: ev.http.path,
									method: ev.http.method.toLowerCase(),
									service: service.name,
									versionHash: func.environment.COREFW_VERSION_HASH.toLowerCase()
								};

								// A few counts..
								validEventCount++;
								totalEndpointsResolved++;

							}

						});

						if( validEventCount === 0 ) {

							me.$log( "warning", "endpoint.data.events.none", "Skipping function '" + shortFunctionName + "' from service '" + service.name + "'; no valid HTTP events were found.");

						}


					}


				});

			}

		});

		// Give someone some stats..
		me.$count( totalEndpointsResolved, "endpoints.resolved", "Resolved {{value}} endpoints");

		// All done
		return ret;

	}

	get _cfTplOuter() {

		return {
			"AWSTemplateFormatVersion" : "2010-09-09",
			"Description"              : "API Facade Layer Generated by the Core-Microservices::ServiceAggregator.",
			"Resources"                : {},
			"Outputs"                  : {
				"ApiRootUrl" : {
					"Description" : "The Root API URL",
					"Value"       : {
						"Fn::Join" : [
							"",
							[
								"https://",
								{
									"Ref" : "${apiRefName}",
								},
								".execute-api.us-east-1.",
								{
									"Ref" : "AWS::URLSuffix",
								},
								"/${gitBranch}",
							],
						],
					},
				},
			},
		};

	}
	get _cfTplRestApi() {

		return {
				"Type"       : "AWS::ApiGateway::RestApi",
				"Properties" : {
					"Name"                  : "${apiName}",
					"EndpointConfiguration" : {
						"Types" : [
							"EDGE",
						],
					},
				},
			};

	}
	get _cfTplRootResource() {

		return {
			"Type"       : "AWS::ApiGateway::Resource",
			"Properties" : {
				"ParentId"  : {
					"Fn::GetAtt" : [
						"${apiRefName}",
						"RootResourceId",
					],
				},
				"PathPart"  : "${pathPart}",
				"RestApiId" : {
					"Ref" : "${apiRefName}",
				},
			},
		};

	}
	get _cfTplChildResource() {

		return {
			"Type"       : "AWS::ApiGateway::Resource",
			"Properties" : {
				"ParentId"  : {
					"Ref" : "${parentRefName}",
				},
				"PathPart"  : "${pathPart}",
				"RestApiId" : {
					"Ref" : "${apiRefName}",
				},
			},
		};

	}
	get _cfTplMethod() {

		return {
			"Type"       : "AWS::ApiGateway::Method",
			"Properties" : {
				"HttpMethod"        : "${httpMethod}",
				"RequestParameters" : {},
				"ResourceId"        : {
					"Ref" : "${resourceRefName}",
				},
				"RestApiId"         : {
					"Ref" : "${apiRefName}",
				},
				"ApiKeyRequired"    : false,
				"AuthorizationType" : "NONE",
				"Integration"       : {
					"IntegrationHttpMethod" : "POST",
					"Type"                  : "AWS_PROXY",
					"Uri"                   : {
						"Fn::Join" : [
							"",
							[
								"arn:",
								{
									"Ref" : "AWS::Partition",
								},
								":apigateway:",
								{
									"Ref" : "AWS::Region",
								},
								":lambda:path/2015-03-31/functions/",
								"${lambdaFunctionArn}",
								"/invocations",
							],
						],
					},
				},
				"MethodResponses"   : [],
			},
		};

	}
	get _cfTplDeployment() {

		return {
			"Type"       : "AWS::ApiGateway::Deployment",
			"Properties" : {
				"RestApiId" : {
					"Ref" : "${apiRefName}",
				},
				"StageName" : "${gitBranch}",
				"Description": "${description}"
			},
			"DependsOn"  : [],
		};

	}
	get _cfTplPermission() {

		return {
			"Type"       : "AWS::Lambda::Permission",
			"Properties" : {
				"FunctionName" : "${lambdaFunctionArn}",
				"Action"       : "lambda:InvokeFunction",
				"Principal"    : {
					"Fn::Join" : [
						"",
						[
							"apigateway.",
							{
								"Ref" : "AWS::URLSuffix",
							},
						],
					],
				},
				"SourceArn"    : {
					"Fn::Join" : [
						"",
						[
							"arn:",
							{
								"Ref" : "AWS::Partition",
							},
							":execute-api:",
							{
								"Ref" : "AWS::Region",
							},
							":",
							{
								"Ref" : "AWS::AccountId",
							},
							":",
							{
								"Ref" : "${apiRefName}",
							},
							"/*/*",
						],
					],
				},
			},
		};

	}

	_generateCfPart( partProperty, vars ) {

		// Locals
		let me = this;

		// Resolve the full property name for
		// the scaffold/template we'll be using.
		partProperty = "_cfTpl" + partProperty;

		// Fetch the template part..
		let tpl = me[ partProperty ];

		// Parse variables...
		return me._parseObjectForVariables( tpl, vars );

	}

	buildCloudFormationTemplate( endpointData, lambdaData ) {

		// Locals
		let me = this;
		let cfTemplate, methodRefNames;

		// Dependencies
		const _ = me.$dep("lodash");

		// Tell someone
		me.$log( "info", "cf.tpl.start", "Generating the CloudFormation Template ...");

		// Define global cf template variables
		let vars = {
			apiName: me.aggregationConfig.FacadeApi.name,
			apiRefName: "ApiGatewayRestApi"
		};

		// Create the outer scaffold
		cfTemplate = me._generateCfPart( "Outer", vars );

		// Add the REST API Resource
		cfTemplate.Resources[ vars.apiRefName ] = me._generateCfPart( "RestApi", vars );

		// Add the AAG Resources
		me._buildAagResourcesForCf( endpointData, cfTemplate, vars );

		// Add the AAG Methods
		methodRefNames = me._buildAagMethodsForCf( endpointData, lambdaData, cfTemplate, vars );

		// Add the AAG->Lambda Permission Mappings
		me._buildLambdaPermsForCf( lambdaData, cfTemplate, vars );

		// Add the AAG Deployment
		me._buildAagDeploymentForCf( methodRefNames, cfTemplate, vars );

		// Done..
		return cfTemplate;

	}

	_buildAagResourcesForCf( endpointData, cfTemplate, globalCfVars ) {

		// Locals
		let me = this;

		// Dependencies
		const _ = me.$dep("lodash");

		// Iterate over each resource path
		_.each( endpointData, function( eps, path ) {

			// Break the path down into parts..
			let pathParts = path.split("/");
			let parentPath = "";
			let parentRefName = null;

			// .. and iterate over each part ..
			_.each( pathParts, function( part, depth ) {

				let refName, fullPath, tplName;

				// Build the full path & acquire
				// the appropriate template.
				if( depth === 0 ) {
					tplName = "RootResource";
					fullPath = part;
				} else {
					tplName = "ChildResource";
					fullPath = parentPath + "/" + part;
				}

				// Resolve the CF Reference Name for this
				// AAG path/resource..
				refName = me._convPathToCfrn( fullPath );

				// We can skip this part if the resource
				// has already been created...
				if( cfTemplate.Resources[ refName ] === undefined ) {

					let vars = Object.assign( {}, globalCfVars, {
						parentRefName: parentRefName,
						pathPart: part
					});
					cfTemplate.Resources[ refName ] = me._generateCfPart( tplName, vars );

				}

				// Our full path will be the parent path, and our
				// reference name will be the parent ref for the
				// next resource:
				parentPath    = fullPath;
				parentRefName = refName;


			});

		});

	}

	_buildAagMethodsForCf( endpointData, lambdaData, cfTemplate, globalCfVars ) {

		// Locals
		let me = this;
		let methodRefNames = [];

		// Dependencies
		const _ = me.$dep("lodash");

		// Iterate over each resource path
		_.each( endpointData, function( endpoints, path ) {

			// .. and over each endpoint
			_.each( endpoints, function( endpoint, httpMethod ) {

				// Resolve the ref name of the parent resource
				let resourceRefName = me._convPathToCfrn( path );

				// Resolve the method ref name
				let refName = me._convMethodToCfrn( path, httpMethod );

				// Resolve the version hash
				let versionHash = endpoint.versionHash;

				// Find the ARN/name for the lambda function
				if( lambdaData[ versionHash] === undefined ) {
					me.$log( "warning", "cf.tpl.map.error.missing", "Skipping method mapping for '" + path + "'; could not find a valid Lambda function (using 'versionHash').");
				} else {

					let lambdaFunctionArn  = lambdaData[ versionHash].FunctionArn;
					let lambdaFunctionName = lambdaData[ versionHash].FunctionName;

					let vars = Object.assign( {}, globalCfVars, {
						httpMethod: httpMethod.toUpperCase(),
						resourceRefName,
						lambdaFunctionArn,
						lambdaFunctionName
					});

					// Add the method
					cfTemplate.Resources[ refName ] = me._generateCfPart( "Method", vars );

					// Capture the reference name
					methodRefNames.push( refName );

				}

			});

		});

		// Done, return the method reference names
		return methodRefNames;

	}

	//_buildAagMethodsForCf( endpointData, cfTemplate, lambdaData, vars )

	_buildLambdaPermsForCf( lambdaData, cfTemplate, globalCfVars ) {

		// Locals
		let me = this;
		let methodRefNames = [];

		// Dependencies
		const _ = me.$dep("lodash");

		// Iterate over each lambda function
		_.each( lambdaData, function( func, versionHash ) {

			// Resolve Ref Name
			let refName = me._convLambdaFnToCfrn( func.FunctionName );

			// Get some variables from the Lambda data
			let lambdaFunctionArn  = func.FunctionArn;
			let lambdaFunctionName = func.FunctionName;

			// Merge the global vars
			let vars = Object.assign( {}, globalCfVars, {
				lambdaFunctionArn,
				lambdaFunctionName
			});

			// Add the permission block
			cfTemplate.Resources[ refName ] = me._generateCfPart( "Permission", vars );

		});

	}

	_buildAagDeploymentForCf( methodRefNames, cfTemplate, globalCfVars ) {

		// Locals
		let me = this;
		let tpl;

		// Dependencies
		const MOMENT = me.$dep("moment");

		// Resolve a deployment reference name
		let refName = me._formatCfName( "AagDeployment", MOMENT().format("YYYY-MM-DD-HH-mm-s-SSS") );

		// Merge the global vars
		let vars = Object.assign( {}, globalCfVars, {
			description: "Generated by the CoreMicroservices::ServiceAggregator on " + MOMENT().format()
		});

		// Add the permission block
		tpl = me._generateCfPart( "Deployment", vars );

		// Add the DependsOn block
		tpl.DependsOn = methodRefNames;

		// Update the template byRef
		cfTemplate.Resources[ refName ] = tpl;

	}

	_formatCfName( prefix, str, suffix ) {

		// Locals
		let me = this;

		// Dependencies
		const _ = me.$dep("lodash");

		// Param Coercion
		if( prefix === null ) {
			prefix = "";
		}
		if( suffix === null || suffix === undefined ) {
			suffix = "";
		}

		// Remove Unsupported Characters
		str = str.replace(/\}/ig, " Var ");
		str = str.replace(/[^a-z0-9]/ig, " ");

		// Title Case..
		str = _.startCase( str );

		// Remove the white space
		str = str.replace(/\s+/ig, "");

		// Done..
		return prefix + str + suffix;

	}

	_convPathToCfrn( path ) {
		return this._formatCfName( "AagResource", path, null );
	}

	_convMethodToCfrn( path, httpMethod ) {

		// Locals
		let me = this;

		// Dependencies
		const _ = me.$dep("lodash");

		// Defer to _formatCfName
		return me._formatCfName( "AagMethod", path, _.capitalize( httpMethod ) );

	}

	_convLambdaFnToCfrn( functionName ) {
		return this._formatCfName( null, functionName, "AagPerms" );
	}


	// </editor-fold>

	// <editor-fold desc="--- AWS CloudFormation Wrappers ------------------------------------------------------------">


	/**
	 * The CloudFormation client that is provided by the AWS SDK.
	 *
	 * @property lambda
	 * @access public
	 * @returns {AWS.CloudFormation}
	 */
	get cloudFormation() {

		// Locals
		let me = this;

		if( me._cloudFormationClient === undefined ) {

			// Dependencies
			let AWS = me.$dep( "aws" );

			// Init S3 client
			me._cloudFormationClient = new AWS.CloudFormation(
				{
					apiVersion: "2010-05-15",
					region: me.awsRegion
				}
			);

		}

		return me._cloudFormationClient;


	}

	/**
	 * Wrapper for the AWS SDK method 'CloudFormation::createStack()'.
	 *
	 * @private
	 * @see https://docs.aws.amazon.com/AWSJavaScriptSDK/latest/AWS/CloudFormation.html#createStack-property
	 * @returns {Promise<array>}
	 */
	_createStack( cfTemplate ) {

		// Locals
		let me = this;
		let stackName = me.aggregationConfig.FacadeApi.cfStackName;

		// Dependencies
		const _ = me.$dep("lodash");
		const TIPE = me.$dep("tipe");

		// Configure CF Operation Params
		let params = {
			StackName: stackName,
			Tags: [
				{
					Key: "COREFW_IS_FACADE",
					Value: "yes"
				}
			],
			TemplateBody: JSON.stringify( cfTemplate )
		};

		// Tell someone...
		me.$log( "info", "cf.deploy.create.start", "Creating CloudFormation Stack '" + stackName + "' ...");


		// Defer to AWS SDK
		return me.cloudFormation.createStack( params ).promise().then(

			function afterCfStackCreate( results ) {

				let stackId = results.StackId;

				// Tell someone that the stack is being created
				me.$log( "info", "cf.deploy.create.pending", "... The CloudFormation Stack is being created; waiting for success ...");

				// Wait for the create operation to complete
				return me._waitForStackStates( stackId,
					["CREATE_COMPLETE", "CREATE_FAILED", "ROLLBACK_COMPLETE", "ROLLBACK_FAILED"],
					5, 30
				).then(

					function ( stackState ) {

						if( stackState === "CREATE_COMPLETE" ) {
							me.$log( "info", "cf.deploy.create.success", "... The CloudFormation Stack has been created successfully!");
							return stackId;
						} else {
							me.$throw( "cf.deploy.create.failed", "CF Create Failed; unexpected Stack State returned: '" + stackState + "'" );
						}

					}

				);


				return me.cloudFormation.waitFor("stackCreateComplete", {
					StackName: stackId
				}).promise().then(

					function() {
						me.$log( "info", "cf.deploy.create.success", "... CF Stack '" + stackId + "' has been created successfully!");
						return stackId;
					}

				);

=======
				return details;
>>>>>>> 04cfc70a
			}

		).catch(

			function onCFCreateStackError( err ) {

<<<<<<< HEAD
				me.$throw( "cf.deploy.create.error", err, "CloudFormation CreateStack Failed" );

=======
				me.$throw( "lambda.function.list.error", err, "Lambda listFunctions Failed" );
>>>>>>> 04cfc70a
			}
		);
	}

<<<<<<< HEAD
	/**
	 * Wrapper for the AWS SDK method 'CloudFormation::updateStack()'.
	 *
	 * @private
	 * @see https://docs.aws.amazon.com/AWSJavaScriptSDK/latest/AWS/CloudFormation.html#updateStack-property
	 * @returns {Promise<array>}
	 */
	_updateStack( stackId, cfTemplate ) {

		// Locals
		let me = this;

		// Dependencies
		const _ = me.$dep("lodash");
		const TIPE = me.$dep("tipe");
=======
	// </editor-fold>
>>>>>>> 04cfc70a

		// Configure CF Operation Params
		let params = {
			StackName: stackId,
			TemplateBody: JSON.stringify( cfTemplate )
		};

<<<<<<< HEAD
		// Tell someone...
		me.$log( "info", "cf.deploy.update.start", "Updating CloudFormation Stack '" + stackId + "' ...");


		// Defer to AWS SDK
		return me.cloudFormation.updateStack( params ).promise().then(

			function afterCfStackUpdate( results ) {

				// Tell someone that the stack is being updated
				me.$log( "info", "cf.deploy.update.pending", "... The CloudFormation Stack is updating; waiting for success ...");

				// Wait for the update
				return me._waitForStackStates( stackId,
					["UPDATE_COMPLETE", "UPDATE_ROLLBACK_COMPLETE", "ROLLBACK_COMPLETE", "ROLLBACK_FAILED", "UPDATE_ROLLBACK_FAILED"],
					5, 30
				).then(

					function ( stackState ) {

						if( stackState === "UPDATE_COMPLETE" ) {
							me.$log( "info", "cf.deploy.update.success", "... The CloudFormation Stack has updated successfully!");
							return stackId;
						} else {
							me.$throw( "cf.deploy.update.failed", "CF Update Failed; unexpected Stack State returned: '" + stackState + "'" );
						}

					}

				);

			}

		).catch(

			function onCFUpdateStackError( err ) {

				me.$throw( "cf.deploy.update.error", err, "CloudFormation UpdateStack Failed" );

			}

		);

	}

	/**
	 * Wrapper for the AWS SDK method 'CloudFormation::describeStacks()'.
	 *
	 * @private
	 * @see https://docs.aws.amazon.com/AWSJavaScriptSDK/latest/AWS/CloudFormation.html#createStack-property
	 * @returns {Promise<array>}
	 */
	_describeStacks( stackName ) {
=======
	getLambdaFunctions() {
>>>>>>> 04cfc70a

		// Locals
		let me = this;

<<<<<<< HEAD
		// Configure CF Operation Params
		let params = {};

		// Apply Stack Name Filter
		if( stackName !== undefined && stackName !== null ) {
			params.StackName = stackName;
		}

		// Defer to AWS SDK
		return me.cloudFormation.describeStacks( params ).promise().then(

			function afterCfStackDescribe( results ) {
				return results.Stacks;
			}

		).catch(

			function onCFDescribeStackError( err ) {

				return [];

			}

		);

	}

	_waitForStackStates( stackId, states, retryIntervalSec, maxRetries, currentAttempt ) {

		// Locals
		let me = this;
		let retryIntervalMs = retryIntervalSec * 1000;

		// Dependencies
		const bb = me.$dep("bluebird");
		const _ = me.$dep("lodash");

		// Param Coercion
		if( currentAttempt === undefined || currentAttempt === null ) {
			currentAttempt = 1;
		}

		// Iterate
		return bb.delay( retryIntervalMs ).then(

			function onIteration() {

				return me._describeStacks( stackId ).then(

					function afterDescribe( res ) {

						if( _.includes( states, res[0].StackStatus ) ) {

							// Done!
							return res[0].StackStatus;

						} else {

							// The state still isn't what we want, so, we'll try again
							// if we've not exceeded the "maxRetries" value.
							if( currentAttempt <= maxRetries ) {
								me.$log( "info", "cf.stack.wait.more", "... Still Waiting ...");
								return me._waitForStackStates( stackId, states, retryIntervalSec, maxRetries, ( currentAttempt + 1 ) );
							} else {
								me.$throw( "cf.stack.wait.timeout", "Timeout while waiting for Stack Status" );
							}


						}

					}

				)

			}

		);


	}


	// </editor-fold>

	// <editor-fold desc="--- CloudFormation Deployment --------------------------------------------------------------">

	deployCloudFormationTemplate( cfTemplate ) {

		// Locals
		let me = this;
		let stackName = me.aggregationConfig.FacadeApi.cfStackName;

		// First, we need to check to see if the stack already exists..
		return me._describeStacks( stackName ).then(

			function afterDescribeStack( res ) {

				if( res.length === 0 ) {

					// Create a new stack
					return me._createStack( cfTemplate );

				} else {

					// Extract the full stack id from the
					// describeStacks call...
					let stackId = res[0].StackId;

					// .. and use that ID to update the stack
					return me._updateStack( stackId, cfTemplate );

				}



			}

		);

=======
		return me._listFunctions( null ).then(

			function ( res ) {

				return res;
			}
		);
>>>>>>> 04cfc70a
	}

	// </editor-fold>
}

module.exports = ServiceAggregator;<|MERGE_RESOLUTION|>--- conflicted
+++ resolved
@@ -23,30 +23,25 @@
 	 * This is the main entry point for execution of the aggregator.
 	 *
 	 * @access public
-	 * @returns {Promise<void>} Void.
+	 * @returns {Promise} A promise that resolves after execution has completed.
 	 */
 	execute() {
 
 		// Locals
 		let me = this;
-		let serviceData, endpointData, lambdaData;
+		let serviceData; let endpointData; let lambdaData;
 
 		// Tell someone...
-<<<<<<< HEAD
-		me.$log( "notice", "start", "The Service Aggregator is starting up ...");
+		me.$log( "notice", "start", "The Service Aggregator is starting up ..." );
 
 		// Step 1. Fetch the metadata from the S3 source...
 		return me.getServiceData().then(
-=======
-		me.$log( "notice", "start", "The Service Aggregator is starting up ..." );
->>>>>>> 04cfc70a
 
 			function afterServiceDataFetch( sd ) {
 
-<<<<<<< HEAD
 				serviceData = sd;
+
 				return me.buildEndpointData( serviceData );
-
 			}
 
 		).then(
@@ -55,8 +50,8 @@
 
 				// Step 2. Fetch function info from AWS Lambda
 				endpointData = ed;
+
 				return me.getLambdaFunctions();
-
 			}
 
 		).then(
@@ -65,8 +60,8 @@
 
 				// Step 3. Build the CF Template
 				lambdaData = ld;
+
 				return me.buildCloudFormationTemplate( endpointData, lambdaData );
-
 			}
 
 		).then(
@@ -75,21 +70,10 @@
 
 				// Step 4. Deploy the CF Template
 				return me.deployCloudFormationTemplate( cfTemplate );
-
-			}
-
-		)
-
-
-=======
-		return me.getLambdaFunctions().then(
-
-			function ( res ) {
-
-				me.$inspect( res );
-			}
+			}
+
 		);
->>>>>>> 04cfc70a
+
 	}
 
 	// <editor-fold desc="--- Config Loading (aggregation-config.yml) --------------">
@@ -98,7 +82,7 @@
 	 * Resolves the expected, absolute, path for the config/aggregation-config.yml file.
 	 *
 	 * @access public
-	 * @returns {string} Absolute path of the aggregation configuration file.
+	 * @type {string}
 	 */
 	get aggregationConfigPath() {
 
@@ -113,12 +97,12 @@
 	}
 
 	/**
-	 * Loads configuration data from config/aggregation-config.yml and returns
-	 * the full configuration as an object.
+	 * Loads configuration data from config/aggregation-config.yml and returns the
+	 * full configuration as an object.
 	 *
 	 * @access public
 	 * @throws Error if the aggregation-config.yml file cannot be found or read.
-	 * @returns {Object} Aggregation configuration data.
+	 * @type {Object}
 	 */
 	get aggregationConfig() {
 
@@ -150,18 +134,36 @@
 
 		// .. and return it..
 		return config;
-	}
-
+
+	}
+
+	/**
+	 * Loads configuration data from config/aggregation-config.yml and returns the
+	 * "MetaSourceBucket" property as an object.
+	 *
+	 * @access public
+	 * @type {Object}
+	 */
 	get sourceConfig() {
-
 		return this.aggregationConfig.MetaSourceBucket;
 	}
 
+	/**
+	 * The awsRegion of the MetaSourceBucket.
+	 *
+	 * @access public
+	 * @type {?Object}
+	 */
 	get awsRegion() {
-
 		return this.sourceConfig.awsRegion;
 	}
 
+	/**
+	 * The root S3 path within the MetaSourceBucket.
+	 *
+	 * @access public
+	 * @type {string}
+	 */
 	get sourceRootPath() {
 
 		// Locals
@@ -174,38 +176,41 @@
 		if ( _.startsWith( me.sourceConfig.rootPath, "/" ) ) {
 
 			me.sourceConfig.rootPath = me.sourceConfig.rootPath.substr( 1 );
+
 		}
 
 		// The source root path SHOULD be has a trailing '/'
 		if ( !_.endsWith( me.sourceConfig.rootPath, "/" ) ) {
 
 			me.sourceConfig.rootPath += "/";
+
 		}
 
-		return me.sourceConfig.rootPath;
-	}
-
+		return this.sourceConfig.rootPath;
+
+	}
+
+	/**
+	 * The bucket name of the MetaSourceBucket.
+	 *
+	 * @access public
+	 * @type {string}
+	 */
 	get sourceBucket() {
 
 		return this.sourceConfig.bucket;
+
 	}
 
 	// </editor-fold>
 
-<<<<<<< HEAD
-=======
-	// <editor-fold desc="--- Other Properties -----------------------------------------------------------------------">
-
-	// </editor-fold>
-
->>>>>>> 04cfc70a
 	// <editor-fold desc="--- AWS S3 Wrappers ------------------------------------------------------------------------">
 
 	/**
 	 * The S3 client that is provided by the AWS SDK.
 	 *
 	 * @access public
-	 * @returns {AWS.S3} S3 Client.
+	 * @type {AWS.S3}
 	 */
 	get s3() {
 
@@ -239,7 +244,7 @@
 	 * @see https://docs.aws.amazon.com/AWSJavaScriptSDK/latest/AWS/S3.html#listObjectsV2-property
 	 * @param {string} bucket - The bucket to search for objects.
 	 * @param {string} remoteAbsPath - The absolute, remote, path (key prefix) to search for S3 objects.
-	 * @returns {Promise<Array>} List of subdirectories.
+	 * @returns {Promise<Array>} A Promise resolved with an array list of subdirectories beneath the provided path.
 	 */
 	_getSubdirectories( bucket, remoteAbsPath ) {
 
@@ -278,10 +283,12 @@
 
 					// .. and capture the key
 					final.push( relativePath );
+
 				} );
 
 				// All Done...
 				return final;
+
 			}
 
 		).catch(
@@ -289,7 +296,9 @@
 			function onS3ListError( err ) {
 
 				me.$throw( "s3.listobjects.error", err, "S3 ListObjectsV2 Failed" );
-			}
+
+			}
+
 		);
 	}
 
@@ -300,7 +309,7 @@
 	 * @see https://docs.aws.amazon.com/AWSJavaScriptSDK/latest/AWS/S3.html#getObject-property
 	 * @param {string} bucket - The bucket containing the target file/object.
 	 * @param {string} remoteAbsPath - The absolute, remote, path of the file/object.
-	 * @returns {Promise} Object data.
+	 * @returns {Promise<Object>} Information about the requested S3 object.
 	 */
 	_getObject( bucket, remoteAbsPath ) {
 
@@ -314,11 +323,7 @@
 		};
 
 		// Tell someone
-		me.$log(
-			"info",
-			"s3.get-object.start",
-			"... Downloading 's3://" + bucket + "/" + remoteAbsPath + "' ..."
-		);
+		me.$log( "info", "s3.get-object.start", "... Downloading 's3://" + bucket + "/" + remoteAbsPath + "' ..." );
 
 		// Defer to S3 SDK
 		return me.s3.getObject( params ).promise().then(
@@ -326,14 +331,11 @@
 			function afterS3DirList( results ) {
 
 				// Tell someone
-				me.$log(
-					"info",
-					"s3.get-object.finish",
-					"... Download of 's3://" + bucket + "/" + remoteAbsPath + "' completed successfully!"
-				);
+				me.$log( "info", "s3.get-object.finish", "... Download of 's3://" + bucket + "/" + remoteAbsPath + "' completed successfully!" );
 
 				// Return the file contents
 				return results.Body;
+
 			}
 
 		).catch(
@@ -341,23 +343,29 @@
 			function onS3ListError() {
 
 				// Tell someone
-				me.$log(
-					"warning",
-					"s3.get-object.not-found",
-					"Download of 's3://" + bucket + "/" + remoteAbsPath + "' failed, file not found!"
-				);
+				me.$log( "warning", "s3.get-object.not-found", "Download of 's3://" + bucket + "/" + remoteAbsPath + "' failed, file not found!" );
 
 				// Return NULL so that subsequent logic
 				// can gracefully handle the failure.
 				return null;
-			}
+
+			}
+
 		);
+
 	}
 
 	// </editor-fold>
 
 	// <editor-fold desc="--- Service Metadata Fetching/Resolution ---------------------------------------------------">
 
+	/**
+	 * Fetches all relevant metadata for all services described within the MetaSourceBucket.
+	 *
+	 * @public
+	 * @returns {Promise<Array>} a Promise that is resolved with an array of objects with
+	 * each object containing the metadata for one service.
+	 */
 	getServiceData() {
 
 		// Locals
@@ -369,86 +377,111 @@
 		// Tell someone
 		me.$log( "info", "service.data.start", "Fetching the service metadata from AWS S3 ..." );
 
-		// Begin
+		// First, get the list of services...
 		return this._getServiceList().then(
 
 			function ( serviceNames ) {
 
 				let promises = [];
 
+				// Iterate over each service
 				_.each( serviceNames, function ( serviceName ) {
 
+					// Initialize the service description object
 					let serviceData = {
 						name: serviceName,
 					};
 
+					// Download the package.json file for the target service
 					let p = me._getLatestServiceJson( serviceName, "package.json" ).then(
 
 						function ( packageData ) {
 
+							// Persist the package.json data
 							serviceData.package = packageData;
 
+							// Next, download the serverless.json file for the target service.
 							return me._getLatestServiceJson( serviceName, "serverless.json" );
+
 						}
 
 					).then(
 
 						function ( serverlessData ) {
 
+							// Persist the serverless.json data
 							serviceData.serverless = serverlessData;
 
+							// Download the openapi.json file for the target service
 							return me._getLatestServiceJson( serviceName, "openapi.json" );
+
 						}
 
 					).then(
 
 						function ( openApiData ) {
 
+							// Persist the openapi.json data
 							serviceData.openApi = openApiData;
 
+							// Done!
 							return serviceData;
+
 						}
+
 					);
 
 					promises.push( p );
+
 				} );
 
 				return Promise.all( promises );
-			}
+
+			}
+
 		);
 	}
 
+	/**
+	 * Builds a list of service names based on subdirectories found in the MetaSourceBucket.
+	 *
+	 * @private
+	 * @returns {Promise<Array>} a promise that is resolved with an array of strings where each string is the
+	 * name of a service described within the MetaSourceBucket.
+	 */
 	_getServiceList() {
 
 		// Locals
 		let me = this;
 
 		// Tell someone
-		me.$log(
-			"info",
-			"service.list.start",
-			"Fetching the service list from S3 at '" + me.sourceRootPath + "' ..."
-		);
+		me.$log( "info", "service.list.start", "Fetching the service list from S3 at '" + me.sourceRootPath + "' ..." );
 
 		// Begin..
-		return me._getSubdirectories( me.sourceBucket, me.sourceRootPath );
-	}
-
+		return me._getSubdirectories( this.sourceBucket, this.sourceRootPath );
+
+	}
+
+	/**
+	 * Downloads a JSON file from within the `/latest` directory of a given, target, service in the MetaSourceBucket.
+	 *
+	 * @private
+	 * @param {string} serviceName - The name of the service from which to download the file
+	 * @param {string} filename - The name of the file to download
+	 * @returns {Promise<Object | null>} The downloaded JSON file, as a simple JSON object.
+	 */
 	_getLatestServiceJson( serviceName, filename ) {
 
 		// Locals
 		let me = this;
 
 		// Tell someone
-		me.$log(
-			"info",
-			"service.file.start",
-			"Downloading JSON file '" + filename + "' for service '" + serviceName + "' ..."
-		);
+		me.$log( "info", "service.file.start", "Downloading JSON file '" + filename + "' for service '" + serviceName + "' ..." );
 
 		// Resolve absolute path
 		let remoteAbsPath = me.sourceRootPath + serviceName + "/latest/" + filename;
 
+		// Download the file
 		return me._getObject( me.sourceBucket, remoteAbsPath ).then(
 
 			function afterFileFetch( res ) {
@@ -465,8 +498,11 @@
 
 				// Parse the JSON
 				return JSON.parse( str );
-			}
+
+			}
+
 		);
+
 	}
 
 	// </editor-fold>
@@ -477,7 +513,7 @@
 	 * The Lambda client that is provided by the AWS SDK.
 	 *
 	 * @access public
-	 * @returns {AWS.Lambda} Lambda client.
+	 * @type {AWS.Lambda}
 	 */
 	get lambda() {
 
@@ -499,6 +535,7 @@
 		}
 
 		return me._lambdaClient;
+
 	}
 
 	/**
@@ -506,9 +543,10 @@
 	 *
 	 * @private
 	 * @see https://docs.aws.amazon.com/AWSJavaScriptSDK/latest/AWS/Lambda.html#listFunctions-property
-	 * @param {string} [marker] - Specify the pagination token returned by a previous request to retrieve the next page
-	 *     of results.
-	 * @returns {Promise<Array>} List of Lambda functions.
+	 * @param {?string} marker - An optional marker that is used for recursively downloading all of the Lambda functions
+	 * within the target AWS account.  This value will be provided automatically by this function's recursion logic
+	 * and should never be provided when calling this function otherwise.
+	 * @returns {Promise<Array>} a Promise fullfilled with an array of Objects, each describing one AWS Lambda function.
 	 */
 	_listFunctions( marker ) {
 
@@ -523,143 +561,165 @@
 			MaxItems: 50,
 		};
 
-		// Apply Marker
+		// Apply Marker, if applicable, which fetches the
+		// next set of Lambda function details, when provided.
 		if ( marker !== undefined && marker !== null ) {
-
 			params.Marker = marker;
 		}
 
 		// Tell someone...
-		me.$log(
-			"info",
-			"lambda.function.list.block.req",
-			"... Fetching the details for [" + params.MaxItems + "] Lambda Functions ..."
-		);
+		me.$log( "debug", "lambda.function.list.block.req", "... Fetching the details for [" + params.MaxItems + "] Lambda Functions ..." );
 
 		// Defer to AWS SDK
 		return me.lambda.listFunctions( params ).promise().then(
 
 			function afterLambdaListFunctions( results ) {
 
+				// Capture the details returned for the Lambda functions
 				let details = results.Functions;
 
-				me.$log(
-					"info",
-					"lambda.function.list.block.recv",
-					"...... Received the details for [" + details.length + "] Lambda Functions ..."
-				);
-
-<<<<<<< HEAD
-				if( TIPE( results.NextMarker ) === "string" && results.NextMarker !== "" ) {
-=======
-				me.$inspect( results.NextMarker );
-
+				// Tell someone...
+				me.$log( "debug", "lambda.function.list.block.recv", "...... Received the details for [" + details.length + "] Lambda Functions ..." );
+
+				// Check to see if we need to fetch the details for more Lambda functions
 				if ( TIPE( results.NextMarker ) === "string" && results.NextMarker !== "" ) {
->>>>>>> 04cfc70a
-
+
+					// Yup, fetch more functions
 					return me._listFunctions( results.NextMarker ).then(
 
 						function ( moreData ) {
 
+							// Merge the results of the next call with
+							// the results from the previous call(s).
 							return details.concat( moreData );
+
 						}
+
 					);
+
+				} else {
+
+					// Nope, all done...
+					return details;
+
 				}
 
-<<<<<<< HEAD
 			}
 
 		).catch(
 
 			function onS3ListError( err ) {
-
 				me.$throw( "lambda.function.list.error", err, "Lambda listFunctions Failed" );
-
 			}
 
 		);
 
 	}
 
-
-
 	// </editor-fold>
 
 	// <editor-fold desc="--- Lambda Function Interactions -----------------------------------------------------------">
 
-
-
+	/**
+	 * Downloads the details of all Core Framework powered Lambda functions.
+	 *
+	 * @public
+	 * @returns {Promise<Array>} a Promise that resolves with an array of objects where each object describes one
+	 * Lambda function.
+	 */
 	getLambdaFunctions() {
 
 		// Locals
 		let me = this;
 
 		// Dependencies
-		const _ = me.$dep("lodash");
-		const TIPE = me.$dep("tipe");
+		const _ = me.$dep( "lodash" );
+		const TIPE = me.$dep( "tipe" );
 
 		// Tell someone...
-		me.$log( "info", "lambda.function.list.start", "Fetching function data from AWS Lambda ...");
-
+		me.$log( "info", "lambda.function.list.start", "Fetching function data from AWS Lambda ..." );
+
+		// Download the details for ALL Lambda functions
 		return me._listFunctions( null ).then(
 
-			function( res ) {
-
-				// The final results..
+			function ( res ) {
+
+				// Initialize the final result object
 				let final = {};
+
+				// Count the number of valid, relevant, Lambda functions
+				// that were found after filtering.
 				let validFunctionCount = 0;
 
 				// Give someone some stats..
-				me.$count( res.length, "lambda.function.total", "Found {{value}} Lambda Functions (total).");
+				me.$count( res.length, "lambda.function.total", "Found {{value}} Lambda Functions (total)." );
 
 				// Describe the next step
-				me.$log( "info", "lambda.function.filter.start", "Filtering Lambda Functions");
+				me.$log( "info", "lambda.function.filter.start", "Filtering Lambda Functions" );
 
 				// Iterate over each Lambda Function
-				_.each( res, function( lambdaFunc ) {
-
-					if( lambdaFunc.Environment !== undefined
-						&& lambdaFunc.Environment.Variables !== undefined
-						&& lambdaFunc.Environment.Variables.COREFW_VERSION_HASH !== undefined
-						&& TIPE( lambdaFunc.Environment.Variables.COREFW_VERSION_HASH ) === "string"
-						&& lambdaFunc.Environment.Variables.COREFW_VERSION_HASH.length === 32
-						&& lambdaFunc.Environment.Variables.COREFW_SERVICE_BRANCH !== undefined
-						&& lambdaFunc.Environment.Variables.COREFW_SERVICE_BRANCH === me.gitBranch ) {
-
+				_.each( res, function ( lambdaFunc ) {
+
+					// All Lambda Functions created through the Core Framework will
+					// have certain environment variables that provide meta information
+					// for the function.  This code block will filter Lambda functions
+					// based on the existence and validity of a few of those variables.
+					if ( lambdaFunc.Environment !== undefined &&
+						lambdaFunc.Environment.Variables !== undefined &&
+						lambdaFunc.Environment.Variables.COREFW_VERSION_HASH !== undefined &&
+						TIPE( lambdaFunc.Environment.Variables.COREFW_VERSION_HASH ) === "string" &&
+						lambdaFunc.Environment.Variables.COREFW_VERSION_HASH.length === 32 &&
+						lambdaFunc.Environment.Variables.COREFW_SERVICE_BRANCH !== undefined &&
+						lambdaFunc.Environment.Variables.COREFW_SERVICE_BRANCH === me.gitBranch ) {
+
+						// Capture the "Version Hash"
 						let versionHash = lambdaFunc.Environment.Variables.COREFW_VERSION_HASH.toLowerCase();
+
+						// We'll store lambda function details in the final return
+						// object based on their version hashes.
 						final[ versionHash ] = lambdaFunc;
 
+						// Count this function..
 						validFunctionCount++;
 
 					}
 
-				});
-
-				if( validFunctionCount === 0 ) {
-					me.$log( "critical", "lambda.function.list.empty", "No valid functions were found in Lambda; the aggregator cannot proceed!");
+				} );
+
+				// If zero valid Lambda functions were found, this tool cannot
+				// do anything else, so we'll fail with an error.
+				if ( validFunctionCount === 0 ) {
+
+					me.$log( "critical", "lambda.function.list.empty", "No valid functions were found in Lambda; the aggregator cannot proceed!" );
+
 				} else {
 
 					// Give someone some stats..
-					me.$count( validFunctionCount, "lambda.function.relevant", "Found {{value}} Relevant Lambda Functions.");
+					me.$count( validFunctionCount, "lambda.function.relevant", "Found {{value}} Relevant Lambda Functions." );
 
 				}
 
+				// Done
 				return final;
 
 			}
 
-		)
-
-	}
-
-
+		);
+
+	}
 
 	// </editor-fold>
 
 	// <editor-fold desc="--- Service API Aggregation ----------------------------------------------------------------">
 
-
-
+	/**
+	 * Returns aggregated information for all endpoints, from all services.
+	 *
+	 * @public
+	 * @param {Object[]} serviceData - The metadata for all services, as compiled by `getServiceData()`.
+	 * @returns {Object[]} an array of Objects, where each object contains metadata for one endpoint and is keyed
+	 * using the API path for the endpoint.
+	 */
 	buildEndpointData( serviceData ) {
 
 		// Locals
@@ -668,46 +728,50 @@
 		let totalEndpointsResolved = 0;
 
 		// Deps
-		const _ = me.$dep("lodash");
-		const TIPE = me.$dep("tipe");
+		const _ = me.$dep( "lodash" );
+		const TIPE = me.$dep( "tipe" );
 
 		// Tell someone...
-		me.$log( "info", "endpoint.data.start", "Resolving Endpoint Data ...");
+		me.$log( "info", "endpoint.data.start", "Resolving Endpoint Data ..." );
 
 		// Iterate over each service
-		_.each( serviceData, function( service ) {
+		_.each( serviceData, function ( service ) {
 
 			// Ensure this service has functions..
-			if( service.serverless !== undefined && service.serverless.functions !== undefined ) {
+			if ( service.serverless !== undefined && service.serverless.functions !== undefined ) {
 
 				// Iterate over each function
-				_.each( service.serverless.functions, function( func, shortFunctionName ) {
+				_.each( service.serverless.functions, function ( func, shortFunctionName ) {
 
 					// Resolve the function name
 					let functionName;
-					if( func.name !== undefined && TIPE(func.name) === "string" && func.name.length > 0 ) {
+
+					if ( func.name !== undefined && TIPE( func.name ) === "string" && func.name.length > 0 ) {
+
 						functionName = func.name;
+
 					} else {
+
 						functionName = shortFunctionName;
 					}
 
 					// Filter out functions that do not meet the
 					// minimum requirements for processing.
-					if( func.environment === undefined ) {
-
-						me.$log( "warning", "endpoint.data.invalid.env", "Skipping function '" + shortFunctionName + "' from service '" + service.name + "'; no environment variables defined!");
-
-					} else if( func.environment.COREFW_VERSION_HASH === undefined
-						|| TIPE(func.environment.COREFW_VERSION_HASH) !== "string"
-						|| func.environment.COREFW_VERSION_HASH.length !== 32 ) {
-
-						me.$log( "warning", "endpoint.data.invalid.hash", "Skipping function '" + shortFunctionName + "' from service '" + service.name + "'; missing or invalid COREFW_VERSION_HASH environment variable!");
-
-					} else if( func.events === undefined
-						|| TIPE(func.events) !== "array"
-						|| func.events === 0 ) {
-
-						me.$log( "warning", "endpoint.data.invalid.events", "Skipping function '" + shortFunctionName + "' from service '" + service.name + "'; no events are defined for this function.");
+					if ( func.environment === undefined ) {
+
+						me.$log( "warning", "endpoint.data.invalid.env", "Skipping function '" + shortFunctionName + "' from service '" + service.name + "'; no environment variables defined!" );
+
+					} else if ( func.environment.COREFW_VERSION_HASH === undefined ||
+						TIPE( func.environment.COREFW_VERSION_HASH ) !== "string" ||
+						func.environment.COREFW_VERSION_HASH.length !== 32 ) {
+
+						me.$log( "warning", "endpoint.data.invalid.hash", "Skipping function '" + shortFunctionName + "' from service '" + service.name + "'; missing or invalid COREFW_VERSION_HASH environment variable!" );
+
+					} else if ( func.events === undefined ||
+						TIPE( func.events ) !== "array" ||
+						func.events === 0 ) {
+
+						me.$log( "warning", "endpoint.data.invalid.events", "Skipping function '" + shortFunctionName + "' from service '" + service.name + "'; no events are defined for this function." );
 
 					} else {
 
@@ -716,58 +780,59 @@
 						// Iterate over the function events; we're looking for
 						// HTTP events that have a method, path, and use the
 						// 'lambda-proxy' integration.
-						_.each( func.events, function( ev ) {
-
-							if( ev.http === undefined || TIPE(ev.http) !== "object" ) {
+						_.each( func.events, function ( ev ) {
+
+							if ( ev.http === undefined || TIPE( ev.http ) !== "object" ) {
 
 								// Skip this event, silently...
 
-							} else if( ev.http.path === undefined || TIPE( ev.http.path ) !== "string" || ev.http.path.length === 0 ) {
+							} else if ( ev.http.path === undefined || TIPE( ev.http.path ) !== "string" || ev.http.path.length === 0 ) {
 
 								// All HTTP events should have a path, so, we
 								// need to fire a warning if the path is missing...
-								me.$log( "warning", "endpoint.data.invalid.path", "Invalid HTTP event found for '" + shortFunctionName + "' from service '" + service.name + "'; the 'path' is undefined or invalid.");
-
-							} else if( ev.http.method === undefined || TIPE( ev.http.method ) !== "string" || ev.http.method.length === 0 ) {
+								me.$log( "warning", "endpoint.data.invalid.path", "Invalid HTTP event found for '" + shortFunctionName + "' from service '" + service.name + "'; the 'path' is undefined or invalid." );
+
+							} else if ( ev.http.method === undefined || TIPE( ev.http.method ) !== "string" || ev.http.method.length === 0 ) {
 
 								// All HTTP events should have a method, so, we
 								// need to fire a warning if the method is missing...
-								me.$log( "warning", "endpoint.data.invalid.method", "Invalid HTTP event found for '" + shortFunctionName + "' from service '" + service.name + "'; the 'method' is undefined or invalid.");
-
-							} else if( ev.http.method !== "get" && ev.http.method !== "patch" &&
+								me.$log( "warning", "endpoint.data.invalid.method", "Invalid HTTP event found for '" + shortFunctionName + "' from service '" + service.name + "'; the 'method' is undefined or invalid." );
+
+							} else if ( ev.http.method !== "get" && ev.http.method !== "patch" &&
 								ev.http.method !== "post" && ev.http.method !== "delete" ) {
 
 								// If we encounter an unexpected 'method', we need to fire a warning...
-								me.$log( "warning", "endpoint.data.unsupported.method", "Invalid HTTP event found for '" + shortFunctionName + "' from service '" + service.name + "'; the 'method' specified ('" + ev.http.method + "') is not supported.");
-
-							} else if( ev.http.integration === undefined || TIPE( ev.http.integration ) !== "string" || ev.http.integration.length === 0 ) {
+								me.$log( "warning", "endpoint.data.unsupported.method", "Invalid HTTP event found for '" + shortFunctionName + "' from service '" + service.name + "'; the 'method' specified ('" + ev.http.method + "') is not supported." );
+
+							} else if ( ev.http.integration === undefined || TIPE( ev.http.integration ) !== "string" || ev.http.integration.length === 0 ) {
 
 								// All HTTP events should specify an 'integration', so, we
 								// need to fire a warning if the integration is missing...
-								me.$log( "warning", "endpoint.data.invalid.integration", "Invalid HTTP event found for '" + shortFunctionName + "' from service '" + service.name + "'; the 'integration' is undefined or invalid.");
-
-							} else if( ev.http.integration !== "lambda-proxy" ) {
+								me.$log( "warning", "endpoint.data.invalid.integration", "Invalid HTTP event found for '" + shortFunctionName + "' from service '" + service.name + "'; the 'integration' is undefined or invalid." );
+
+							} else if ( ev.http.integration !== "lambda-proxy" ) {
 
 								// This aggregator only supports the 'lambda-proxy' integration
-								me.$log( "warning", "endpoint.data.unsupported.integration", "Invalid HTTP event found for '" + shortFunctionName + "' from service '" + service.name + "'; the 'integration' specified ('" + ev.http.integration + "') is not supported.");
+								me.$log( "warning", "endpoint.data.unsupported.integration", "Invalid HTTP event found for '" + shortFunctionName + "' from service '" + service.name + "'; the 'integration' specified ('" + ev.http.integration + "') is not supported." );
 
 							} else {
 
 								// We have a good event; tell someone...
-								me.$log( "info", "endpoint.data.resolved", "... Identified Path: '" + ev.http.method.toUpperCase() + " " + ev.http.path + "' -> '" + functionName + "'");
+								me.$log( "info", "endpoint.data.resolved", "... Identified Path: '" + ev.http.method.toUpperCase() + " " + ev.http.path + "' -> '" + functionName + "'" );
 
 								// Persist the path..
-								if( ret[ ev.http.path ] === undefined ) {
+								if ( ret[ ev.http.path ] === undefined ) {
+
 									ret[ ev.http.path ] = {};
 								}
 								ret[ ev.http.path ][ ev.http.method.toLowerCase() ] = {
-									name: functionName,
-									shortName: shortFunctionName,
-									description: func.description,
-									path: ev.http.path,
-									method: ev.http.method.toLowerCase(),
-									service: service.name,
-									versionHash: func.environment.COREFW_VERSION_HASH.toLowerCase()
+									name        : functionName,
+									shortName   : shortFunctionName,
+									description : func.description,
+									path        : ev.http.path,
+									method      : ev.http.method.toLowerCase(),
+									service     : service.name,
+									versionHash : func.environment.COREFW_VERSION_HASH.toLowerCase(),
 								};
 
 								// A few counts..
@@ -776,32 +841,42 @@
 
 							}
 
-						});
-
-						if( validEventCount === 0 ) {
-
-							me.$log( "warning", "endpoint.data.events.none", "Skipping function '" + shortFunctionName + "' from service '" + service.name + "'; no valid HTTP events were found.");
-
+						} );
+
+						// Fire a warning for each function found that
+						// does not have any valid HTTP events.
+						if ( validEventCount === 0 ) {
+
+							me.$log( "warning", "endpoint.data.events.none", "Skipping function '" + shortFunctionName + "' from service '" + service.name + "'; no valid HTTP events were found." );
 						}
 
-
 					}
 
-
-				});
-
-			}
-
-		});
+				} );
+
+			}
+
+		} );
 
 		// Give someone some stats..
-		me.$count( totalEndpointsResolved, "endpoints.resolved", "Resolved {{value}} endpoints");
+		me.$count( totalEndpointsResolved, "endpoints.resolved", "Resolved {{value}} endpoints" );
 
 		// All done
 		return ret;
 
 	}
 
+	/**
+	 * This is one, of many, CloudFormation Template parts that will have variable values injected into it
+	 * and will be composed with other CloudFormation Template parts during the generation of the final,
+	 * aggregated, API, CloudFormation Template.
+	 *
+	 * Specifically, this CloudFormation Template part will be used as the basis for the overall template;
+	 * it provides the outer-most properties of the template.
+	 *
+	 * @access private
+	 * @type {string}
+	 */
 	get _cfTplOuter() {
 
 		return {
@@ -809,19 +884,19 @@
 			"Description"              : "API Facade Layer Generated by the Core-Microservices::ServiceAggregator.",
 			"Resources"                : {},
 			"Outputs"                  : {
-				"ApiRootUrl" : {
+				"ApiRootUrl": {
 					"Description" : "The Root API URL",
 					"Value"       : {
-						"Fn::Join" : [
+						"Fn::Join": [
 							"",
 							[
 								"https://",
 								{
-									"Ref" : "${apiRefName}",
+									"Ref": "${apiRefName}",
 								},
 								".execute-api.us-east-1.",
 								{
-									"Ref" : "AWS::URLSuffix",
+									"Ref": "AWS::URLSuffix",
 								},
 								"/${gitBranch}",
 							],
@@ -830,58 +905,102 @@
 				},
 			},
 		};
-
-	}
+	}
+
+	/**
+	 * This is one, of many, CloudFormation Template parts that will have variable values injected into it
+	 * and will be composed with other CloudFormation Template parts during the generation of the final,
+	 * aggregated, API, CloudFormation Template.
+	 *
+	 * Specifically, this CloudFormation Template part will be used to define the AAG Rest API; it will
+	 * be injected into the `_cfTplOuter` Template part within the `Resources` property.
+	 *
+	 * @access private
+	 * @type {string}
+	 */
 	get _cfTplRestApi() {
 
 		return {
-				"Type"       : "AWS::ApiGateway::RestApi",
-				"Properties" : {
-					"Name"                  : "${apiName}",
-					"EndpointConfiguration" : {
-						"Types" : [
-							"EDGE",
-						],
-					},
+			"Type"       : "AWS::ApiGateway::RestApi",
+			"Properties" : {
+				"Name"                  : "${apiName}",
+				"EndpointConfiguration" : {
+					"Types": [
+						"EDGE",
+					],
 				},
-			};
-
-	}
+			},
+		};
+	}
+
+	/**
+	 * This is one, of many, CloudFormation Template parts that will have variable values injected into it
+	 * and will be composed with other CloudFormation Template parts during the generation of the final,
+	 * aggregated, API, CloudFormation Template.
+	 *
+	 * Specifically, this CloudFormation Template part will be used to define each resource path that extends
+	 * from the root path; it will be injected into the `_cfTplOuter` Template part within the `Resources` property.
+	 *
+	 * @access private
+	 * @type {string}
+	 */
 	get _cfTplRootResource() {
 
 		return {
 			"Type"       : "AWS::ApiGateway::Resource",
 			"Properties" : {
-				"ParentId"  : {
-					"Fn::GetAtt" : [
+				"ParentId": {
+					"Fn::GetAtt": [
 						"${apiRefName}",
 						"RootResourceId",
 					],
 				},
 				"PathPart"  : "${pathPart}",
 				"RestApiId" : {
-					"Ref" : "${apiRefName}",
+					"Ref": "${apiRefName}",
 				},
 			},
 		};
-
-	}
+	}
+
+	/**
+	 * This is one, of many, CloudFormation Template parts that will have variable values injected into it
+	 * and will be composed with other CloudFormation Template parts during the generation of the final,
+	 * aggregated, API, CloudFormation Template.
+	 *
+	 * Specifically, this CloudFormation Template part will be used to define each resource path that extends
+	 * from a root resource; it will be injected into the `_cfTplOuter` Template part within the `Resources` property.
+	 *
+	 * @access private
+	 * @type {string}
+	 */
 	get _cfTplChildResource() {
 
 		return {
 			"Type"       : "AWS::ApiGateway::Resource",
 			"Properties" : {
-				"ParentId"  : {
-					"Ref" : "${parentRefName}",
+				"ParentId": {
+					"Ref": "${parentRefName}",
 				},
 				"PathPart"  : "${pathPart}",
 				"RestApiId" : {
-					"Ref" : "${apiRefName}",
+					"Ref": "${apiRefName}",
 				},
 			},
 		};
-
-	}
+	}
+
+	/**
+	 * This is one, of many, CloudFormation Template parts that will have variable values injected into it
+	 * and will be composed with other CloudFormation Template parts during the generation of the final,
+	 * aggregated, API, CloudFormation Template.
+	 *
+	 * Specifically, this CloudFormation Template part will be used to define each endpoint (aka "Method");
+	 * it will be injected into the `_cfTplOuter` Template part within the `Resources` property.
+	 *
+	 * @access private
+	 * @type {string}
+	 */
 	get _cfTplMethod() {
 
 		return {
@@ -890,10 +1009,10 @@
 				"HttpMethod"        : "${httpMethod}",
 				"RequestParameters" : {},
 				"ResourceId"        : {
-					"Ref" : "${resourceRefName}",
+					"Ref": "${resourceRefName}",
 				},
-				"RestApiId"         : {
-					"Ref" : "${apiRefName}",
+				"RestApiId": {
+					"Ref": "${apiRefName}",
 				},
 				"ApiKeyRequired"    : false,
 				"AuthorizationType" : "NONE",
@@ -901,16 +1020,16 @@
 					"IntegrationHttpMethod" : "POST",
 					"Type"                  : "AWS_PROXY",
 					"Uri"                   : {
-						"Fn::Join" : [
+						"Fn::Join": [
 							"",
 							[
 								"arn:",
 								{
-									"Ref" : "AWS::Partition",
+									"Ref": "AWS::Partition",
 								},
 								":apigateway:",
 								{
-									"Ref" : "AWS::Region",
+									"Ref": "AWS::Region",
 								},
 								":lambda:path/2015-03-31/functions/",
 								"${lambdaFunctionArn}",
@@ -919,26 +1038,50 @@
 						],
 					},
 				},
-				"MethodResponses"   : [],
+				"MethodResponses": [],
 			},
 		};
-
-	}
+	}
+
+	/**
+	 * This is one, of many, CloudFormation Template parts that will have variable values injected into it
+	 * and will be composed with other CloudFormation Template parts during the generation of the final,
+	 * aggregated, API, CloudFormation Template.
+	 *
+	 * Specifically, this CloudFormation Template part will be used to define the AAG deployment, which is used
+	 * to publish "methods" to AAG "stages"; it will be injected into the `_cfTplOuter` Template part within the
+	 * `Resources` property.
+	 *
+	 * @access private
+	 * @type {string}
+	 */
 	get _cfTplDeployment() {
 
 		return {
 			"Type"       : "AWS::ApiGateway::Deployment",
 			"Properties" : {
-				"RestApiId" : {
-					"Ref" : "${apiRefName}",
+				"RestApiId": {
+					"Ref": "${apiRefName}",
 				},
-				"StageName" : "${gitBranch}",
-				"Description": "${description}"
+				"StageName"   : "${gitBranch}",
+				"Description" : "${description}",
 			},
-			"DependsOn"  : [],
+			"DependsOn": [],
 		};
-
-	}
+	}
+
+	/**
+	 * This is one, of many, CloudFormation Template parts that will have variable values injected into it
+	 * and will be composed with other CloudFormation Template parts during the generation of the final,
+	 * aggregated, API, CloudFormation Template.
+	 *
+	 * Specifically, this CloudFormation Template part will be used to grant AAG permission to invoke the
+	 * attached Lambda functions; it will be injected into the `_cfTplOuter` Template part within the `Resources`
+	 * property.
+	 *
+	 * @access private
+	 * @type {string}
+	 */
 	get _cfTplPermission() {
 
 		return {
@@ -947,35 +1090,35 @@
 				"FunctionName" : "${lambdaFunctionArn}",
 				"Action"       : "lambda:InvokeFunction",
 				"Principal"    : {
-					"Fn::Join" : [
+					"Fn::Join": [
 						"",
 						[
 							"apigateway.",
 							{
-								"Ref" : "AWS::URLSuffix",
+								"Ref": "AWS::URLSuffix",
 							},
 						],
 					],
 				},
-				"SourceArn"    : {
-					"Fn::Join" : [
+				"SourceArn": {
+					"Fn::Join": [
 						"",
 						[
 							"arn:",
 							{
-								"Ref" : "AWS::Partition",
+								"Ref": "AWS::Partition",
 							},
 							":execute-api:",
 							{
-								"Ref" : "AWS::Region",
+								"Ref": "AWS::Region",
 							},
 							":",
 							{
-								"Ref" : "AWS::AccountId",
+								"Ref": "AWS::AccountId",
 							},
 							":",
 							{
-								"Ref" : "${apiRefName}",
+								"Ref": "${apiRefName}",
 							},
 							"/*/*",
 						],
@@ -983,9 +1126,17 @@
 				},
 			},
 		};
-
-	}
-
+	}
+
+	/**
+	 * Loads one of the CloudFormation Template parts, by name, and injects the values provided by `vars`,
+	 * a simple key/value object.
+	 *
+	 * @private
+	 * @param {string} partProperty - The name of the CloudFormation Template part to use.
+	 * @param {Object} vars - A key/value object that defines variables to be injected into the template part.
+	 * @returns {Object} The CloudFormation Template part, with variable values injected.
+	 */
 	_generateCfPart( partProperty, vars ) {
 
 		// Locals
@@ -1003,22 +1154,28 @@
 
 	}
 
+	/**
+	 * This is the main entry point for CloudFormation Template composition.  It will build a CloudFormation Template
+	 * that will define the desired state of the aggregated/facade API.
+	 *
+	 * @public
+	 * @param {Object[]} endpointData - Endpoint data, as built by the `buildEndpointData()` method.
+	 * @param {Object[]} lambdaData - Lambda function data, as built by the `getLambdaFunctions()` method.
+	 * @returns {Object} The final, full, CloudFormation Template, as an Object.
+	 */
 	buildCloudFormationTemplate( endpointData, lambdaData ) {
 
 		// Locals
 		let me = this;
-		let cfTemplate, methodRefNames;
-
-		// Dependencies
-		const _ = me.$dep("lodash");
+		let cfTemplate; let methodRefNames;
 
 		// Tell someone
-		me.$log( "info", "cf.tpl.start", "Generating the CloudFormation Template ...");
+		me.$log( "info", "cf.tpl.start", "Generating the CloudFormation Template ..." );
 
 		// Define global cf template variables
 		let vars = {
-			apiName: me.aggregationConfig.FacadeApi.name,
-			apiRefName: "ApiGatewayRestApi"
+			apiName    : me.aggregationConfig.FacadeApi.name,
+			apiRefName : "ApiGatewayRestApi",
 		};
 
 		// Create the outer scaffold
@@ -1044,33 +1201,51 @@
 
 	}
 
+	/**
+	 * One, of many, helper functions for the `buildCloudFormationTemplate()` method, which builds a specific
+	 * part of the template.
+	 *
+	 * Specifically, this method will append the AAG Resource entities to the CloudFormation Template.
+	 *
+	 * @private
+	 * @param {Object[]} endpointData - Endpoint data, as built by the `buildEndpointData()` method.
+	 * @param {Object} cfTemplate - The CloudFormation Template object, which will be modified "by reference" by this
+	 * method.
+	 * @param {Object} globalCfVars - A key/value object containing variables and values that are universally useful
+	 * to all portions of the CloudFormation template.
+	 * @returns {void} nothing; this method updates the `cfTemplate` object, which is provided as a parameter, "by
+	 * reference".
+	 */
 	_buildAagResourcesForCf( endpointData, cfTemplate, globalCfVars ) {
 
 		// Locals
 		let me = this;
 
 		// Dependencies
-		const _ = me.$dep("lodash");
+		const _ = me.$dep( "lodash" );
 
 		// Iterate over each resource path
-		_.each( endpointData, function( eps, path ) {
+		_.each( endpointData, function ( eps, path ) {
 
 			// Break the path down into parts..
-			let pathParts = path.split("/");
+			let pathParts = path.split( "/" );
 			let parentPath = "";
 			let parentRefName = null;
 
 			// .. and iterate over each part ..
-			_.each( pathParts, function( part, depth ) {
-
-				let refName, fullPath, tplName;
+			_.each( pathParts, function ( part, depth ) {
+
+				let refName; let fullPath; let tplName;
 
 				// Build the full path & acquire
 				// the appropriate template.
-				if( depth === 0 ) {
+				if ( depth === 0 ) {
+
 					tplName = "RootResource";
 					fullPath = part;
+
 				} else {
+
 					tplName = "ChildResource";
 					fullPath = parentPath + "/" + part;
 				}
@@ -1081,29 +1256,44 @@
 
 				// We can skip this part if the resource
 				// has already been created...
-				if( cfTemplate.Resources[ refName ] === undefined ) {
+				if ( cfTemplate.Resources[ refName ] === undefined ) {
 
 					let vars = Object.assign( {}, globalCfVars, {
-						parentRefName: parentRefName,
-						pathPart: part
-					});
+						parentRefName : parentRefName,
+						pathPart      : part,
+					} );
+
 					cfTemplate.Resources[ refName ] = me._generateCfPart( tplName, vars );
-
 				}
 
 				// Our full path will be the parent path, and our
 				// reference name will be the parent ref for the
 				// next resource:
-				parentPath    = fullPath;
+				parentPath = fullPath;
 				parentRefName = refName;
 
-
-			});
-
-		});
-
-	}
-
+			} );
+
+		} );
+
+	}
+
+	/**
+	 * One, of many, helper functions for the `buildCloudFormationTemplate()` method, which builds a specific
+	 * part of the template.
+	 *
+	 * Specifically, this method will append the AAG Method entities (aka "endpoints") to the CloudFormation Template.
+	 *
+	 * @private
+	 * @param {Object[]} endpointData - Endpoint data, as built by the `buildEndpointData()` method.
+	 * @param {Object[]} lambdaData - Lambda function data, as built by the `getLambdaFunctions()` method.
+	 * @param {Object} cfTemplate - The CloudFormation Template object, which will be modified "by reference" by this
+	 * method.
+	 * @param {Object} globalCfVars - A key/value object containing variables and values that are universally useful
+	 * to all portions of the CloudFormation template.
+	 * @returns {void} nothing; this method updates the `cfTemplate` object, which is provided as a parameter, "by
+	 * reference".
+	 */
 	_buildAagMethodsForCf( endpointData, lambdaData, cfTemplate, globalCfVars ) {
 
 		// Locals
@@ -1111,13 +1301,13 @@
 		let methodRefNames = [];
 
 		// Dependencies
-		const _ = me.$dep("lodash");
+		const _ = me.$dep( "lodash" );
 
 		// Iterate over each resource path
-		_.each( endpointData, function( endpoints, path ) {
+		_.each( endpointData, function ( endpoints, path ) {
 
 			// .. and over each endpoint
-			_.each( endpoints, function( endpoint, httpMethod ) {
+			_.each( endpoints, function ( endpoint, httpMethod ) {
 
 				// Resolve the ref name of the parent resource
 				let resourceRefName = me._convPathToCfrn( path );
@@ -1129,19 +1319,21 @@
 				let versionHash = endpoint.versionHash;
 
 				// Find the ARN/name for the lambda function
-				if( lambdaData[ versionHash] === undefined ) {
-					me.$log( "warning", "cf.tpl.map.error.missing", "Skipping method mapping for '" + path + "'; could not find a valid Lambda function (using 'versionHash').");
+				if ( lambdaData[ versionHash ] === undefined ) {
+
+					me.$log( "warning", "cf.tpl.map.error.missing", "Skipping method mapping for '" + path + "'; could not find a valid Lambda function (using 'versionHash')." );
+
 				} else {
 
-					let lambdaFunctionArn  = lambdaData[ versionHash].FunctionArn;
-					let lambdaFunctionName = lambdaData[ versionHash].FunctionName;
+					let lambdaFunctionArn = lambdaData[ versionHash ].FunctionArn;
+					let lambdaFunctionName = lambdaData[ versionHash ].FunctionName;
 
 					let vars = Object.assign( {}, globalCfVars, {
 						httpMethod: httpMethod.toUpperCase(),
 						resourceRefName,
 						lambdaFunctionArn,
-						lambdaFunctionName
-					});
+						lambdaFunctionName,
+					} );
 
 					// Add the method
 					cfTemplate.Resources[ refName ] = me._generateCfPart( "Method", vars );
@@ -1151,49 +1343,77 @@
 
 				}
 
-			});
-
-		});
+			} );
+
+		} );
 
 		// Done, return the method reference names
 		return methodRefNames;
 
 	}
 
-	//_buildAagMethodsForCf( endpointData, cfTemplate, lambdaData, vars )
-
+	/**
+	 * One, of many, helper functions for the `buildCloudFormationTemplate()` method, which builds a specific
+	 * part of the template.
+	 *
+	 * Specifically, this method will append the Lambda Permission entities to the CloudFormation Template, which
+	 * grants AAG permission to invoke the various Lambda functions, as needed.
+	 *
+	 * @private
+	 * @param {Object[]} lambdaData - Lambda function data, as built by the `getLambdaFunctions()` method.
+	 * @param {Object} cfTemplate - The CloudFormation Template object, which will be modified "by reference" by this
+	 * method.
+	 * @param {Object} globalCfVars - A key/value object containing variables and values that are universally useful
+	 * to all portions of the CloudFormation template.
+	 * @returns {void} nothing; this method updates the `cfTemplate` object, which is provided as a parameter, "by
+	 * reference".
+	 */
 	_buildLambdaPermsForCf( lambdaData, cfTemplate, globalCfVars ) {
 
 		// Locals
 		let me = this;
-		let methodRefNames = [];
 
 		// Dependencies
-		const _ = me.$dep("lodash");
+		const _ = me.$dep( "lodash" );
 
 		// Iterate over each lambda function
-		_.each( lambdaData, function( func, versionHash ) {
+		_.each( lambdaData, function ( func ) {
 
 			// Resolve Ref Name
 			let refName = me._convLambdaFnToCfrn( func.FunctionName );
 
 			// Get some variables from the Lambda data
-			let lambdaFunctionArn  = func.FunctionArn;
+			let lambdaFunctionArn = func.FunctionArn;
 			let lambdaFunctionName = func.FunctionName;
 
 			// Merge the global vars
 			let vars = Object.assign( {}, globalCfVars, {
 				lambdaFunctionArn,
-				lambdaFunctionName
-			});
+				lambdaFunctionName,
+			} );
 
 			// Add the permission block
 			cfTemplate.Resources[ refName ] = me._generateCfPart( "Permission", vars );
-
-		});
-
-	}
-
+		} );
+	}
+
+	/**
+	 * One, of many, helper functions for the `buildCloudFormationTemplate()` method, which builds a specific
+	 * part of the template.
+	 *
+	 * Specifically, this method will append an AAG Deployment entity to the CloudFormation Template, which will
+	 * publish the AAG Resource entities and AAG Method entities to an AAG API Stage.
+	 *
+	 * @private
+	 * @param {string[]} methodRefNames - An array of strings containing the "reference names" for all of the AAG
+	 * Method entities within the CloudFormation Template.
+	 * @param {Object} cfTemplate - The CloudFormation Template object, which will be modified "by reference" by this
+	 * method.
+	 * @param {Object} globalCfVars - A key/value object containing variables and values that are universally useful
+	 * to all portions of the CloudFormation template.
+	 * @returns {void} nothing; this method updates the `cfTemplate` object, which is provided as a parameter, "by
+	 * reference".
+	 */
 	_buildAagDeploymentForCf( methodRefNames, cfTemplate, globalCfVars ) {
 
 		// Locals
@@ -1201,15 +1421,15 @@
 		let tpl;
 
 		// Dependencies
-		const MOMENT = me.$dep("moment");
+		const MOMENT = me.$dep( "moment" );
 
 		// Resolve a deployment reference name
-		let refName = me._formatCfName( "AagDeployment", MOMENT().format("YYYY-MM-DD-HH-mm-s-SSS") );
+		let refName = me._formatCfName( "AagDeployment", MOMENT().format( "YYYY-MM-DD-HH-mm-s-SSS" ) );
 
 		// Merge the global vars
 		let vars = Object.assign( {}, globalCfVars, {
-			description: "Generated by the CoreMicroservices::ServiceAggregator on " + MOMENT().format()
-		});
+			description: "Generated by the CoreMicroservices::ServiceAggregator on " + MOMENT().format(),
+		} );
 
 		// Add the permission block
 		tpl = me._generateCfPart( "Deployment", vars );
@@ -1219,80 +1439,111 @@
 
 		// Update the template byRef
 		cfTemplate.Resources[ refName ] = tpl;
-
-	}
-
+	}
+
+	/**
+	 * A utility function that will convert any string into format that is appropriate for inclusion within
+	 * a CloudFormation Template.
+	 *
+	 * @private
+	 * @param {?string} prefix - An optional prefix to prepend to the result before returning.
+	 * @param {string} str - The string to format.
+	 * @param {?string} [suffix=null] - An optional suffix to append to the result before returning.
+	 * @returns {string} The final, formatted, string
+	 */
 	_formatCfName( prefix, str, suffix ) {
 
 		// Locals
 		let me = this;
 
 		// Dependencies
-		const _ = me.$dep("lodash");
+		const _ = me.$dep( "lodash" );
 
 		// Param Coercion
-		if( prefix === null ) {
+		if ( prefix === null ) {
 			prefix = "";
 		}
-		if( suffix === null || suffix === undefined ) {
+		if ( suffix === null || suffix === undefined ) {
 			suffix = "";
 		}
 
 		// Remove Unsupported Characters
-		str = str.replace(/\}/ig, " Var ");
-		str = str.replace(/[^a-z0-9]/ig, " ");
+		str = str.replace( /\}/ig, " Var " );
+		str = str.replace( /[^a-z0-9]/ig, " " );
 
 		// Title Case..
 		str = _.startCase( str );
 
 		// Remove the white space
-		str = str.replace(/\s+/ig, "");
+		str = str.replace( /\s+/ig, "" );
 
 		// Done..
 		return prefix + str + suffix;
 
 	}
 
+	/**
+	 * A utility method that generates a CloudFormation reference name for a given AAG Resource path.
+	 *
+	 * @private
+	 * @param {string} path - The path to generate a name for.
+	 * @returns {string} The reference name for the provided path.
+	 */
 	_convPathToCfrn( path ) {
+
 		return this._formatCfName( "AagResource", path, null );
 	}
 
+	/**
+	 * A utility method that generates a CloudFormation reference name for a given AAG Method path and HTTP method.
+	 *
+	 * @private
+	 * @param {string} path - The path to generate a name for.
+	 * @param {string} httpMethod - The HTTP method used by the AAG Method for the endpoint.
+	 * @returns {string} The reference name for the provided path and HTTP method.
+	 */
 	_convMethodToCfrn( path, httpMethod ) {
 
 		// Locals
 		let me = this;
 
 		// Dependencies
-		const _ = me.$dep("lodash");
+		const _ = me.$dep( "lodash" );
 
 		// Defer to _formatCfName
 		return me._formatCfName( "AagMethod", path, _.capitalize( httpMethod ) );
 
 	}
 
+	/**
+	 * A utility method that generates a CloudFormation reference name for the permissions block of a given
+	 * Lambda function.
+	 *
+	 * @private
+	 * @param {string} functionName - The name of a Lambda function.
+	 * @returns {string} The reference name for the permission block of the provided Lambda function.
+	 */
 	_convLambdaFnToCfrn( functionName ) {
+
 		return this._formatCfName( null, functionName, "AagPerms" );
 	}
 
-
 	// </editor-fold>
 
 	// <editor-fold desc="--- AWS CloudFormation Wrappers ------------------------------------------------------------">
 
-
 	/**
 	 * The CloudFormation client that is provided by the AWS SDK.
 	 *
-	 * @property lambda
 	 * @access public
-	 * @returns {AWS.CloudFormation}
+	 * @type {AWS.CloudFormation}
 	 */
 	get cloudFormation() {
 
 		// Locals
 		let me = this;
 
-		if( me._cloudFormationClient === undefined ) {
+		if ( me._cloudFormationClient === undefined ) {
 
 			// Dependencies
 			let AWS = me.$dep( "aws" );
@@ -1300,16 +1551,13 @@
 			// Init S3 client
 			me._cloudFormationClient = new AWS.CloudFormation(
 				{
-					apiVersion: "2010-05-15",
-					region: me.awsRegion
+					apiVersion : "2010-05-15",
+					region     : me.awsRegion,
 				}
 			);
-
 		}
 
 		return me._cloudFormationClient;
-
-
 	}
 
 	/**
@@ -1317,33 +1565,30 @@
 	 *
 	 * @private
 	 * @see https://docs.aws.amazon.com/AWSJavaScriptSDK/latest/AWS/CloudFormation.html#createStack-property
-	 * @returns {Promise<array>}
+	 * @throws Error If the stack does not create successfully.
+	 * @param {Object} cfTemplate - The CloudFormation Template object, as created by `buildCloudFormationTemplate()`
+	 * @returns {Promise<string>} A promise resolved with the new CloudFormation Stack's unique id.
 	 */
 	_createStack( cfTemplate ) {
 
 		// Locals
 		let me = this;
 		let stackName = me.aggregationConfig.FacadeApi.cfStackName;
-
-		// Dependencies
-		const _ = me.$dep("lodash");
-		const TIPE = me.$dep("tipe");
 
 		// Configure CF Operation Params
 		let params = {
-			StackName: stackName,
-			Tags: [
+			StackName : stackName,
+			Tags      : [
 				{
-					Key: "COREFW_IS_FACADE",
-					Value: "yes"
-				}
+					Key   : "COREFW_IS_FACADE",
+					Value : "yes",
+				},
 			],
-			TemplateBody: JSON.stringify( cfTemplate )
+			TemplateBody: JSON.stringify( cfTemplate ),
 		};
 
 		// Tell someone...
-		me.$log( "info", "cf.deploy.create.start", "Creating CloudFormation Stack '" + stackName + "' ...");
-
+		me.$log( "info", "cf.deploy.create.start", "Creating CloudFormation Stack '" + stackName + "' ..." );
 
 		// Defer to AWS SDK
 		return me.cloudFormation.createStack( params ).promise().then(
@@ -1353,116 +1598,101 @@
 				let stackId = results.StackId;
 
 				// Tell someone that the stack is being created
-				me.$log( "info", "cf.deploy.create.pending", "... The CloudFormation Stack is being created; waiting for success ...");
+				me.$log( "info", "cf.deploy.create.pending", "... The CloudFormation Stack is being created; waiting for success ..." );
 
 				// Wait for the create operation to complete
 				return me._waitForStackStates( stackId,
-					["CREATE_COMPLETE", "CREATE_FAILED", "ROLLBACK_COMPLETE", "ROLLBACK_FAILED"],
+					[ "CREATE_COMPLETE", "CREATE_FAILED", "ROLLBACK_COMPLETE", "ROLLBACK_FAILED" ],
 					5, 30
 				).then(
 
-					function ( stackState ) {
-
-						if( stackState === "CREATE_COMPLETE" ) {
-							me.$log( "info", "cf.deploy.create.success", "... The CloudFormation Stack has been created successfully!");
-							return stackId;
-						} else {
+					function onCFStateReached( stackState ) {
+
+						if ( stackState !== "CREATE_COMPLETE" ) {
+
+							// We hit a snag..
 							me.$throw( "cf.deploy.create.failed", "CF Create Failed; unexpected Stack State returned: '" + stackState + "'" );
+
 						}
 
+						// Tell someone we've finished
+						me.$log( "info", "cf.deploy.create.success", "... The CloudFormation Stack has been created successfully!" );
+
+						// All done..
+						return stackId;
+
 					}
 
 				);
 
-
-				return me.cloudFormation.waitFor("stackCreateComplete", {
-					StackName: stackId
-				}).promise().then(
-
-					function() {
-						me.$log( "info", "cf.deploy.create.success", "... CF Stack '" + stackId + "' has been created successfully!");
-						return stackId;
-					}
-
-				);
-
-=======
-				return details;
->>>>>>> 04cfc70a
 			}
 
 		).catch(
 
 			function onCFCreateStackError( err ) {
 
-<<<<<<< HEAD
 				me.$throw( "cf.deploy.create.error", err, "CloudFormation CreateStack Failed" );
-
-=======
-				me.$throw( "lambda.function.list.error", err, "Lambda listFunctions Failed" );
->>>>>>> 04cfc70a
-			}
+			}
+
 		);
 	}
 
-<<<<<<< HEAD
 	/**
 	 * Wrapper for the AWS SDK method 'CloudFormation::updateStack()'.
 	 *
 	 * @private
 	 * @see https://docs.aws.amazon.com/AWSJavaScriptSDK/latest/AWS/CloudFormation.html#updateStack-property
-	 * @returns {Promise<array>}
+	 * @throws Error If the stack does not create successfully.
+	 * @param {string} stackId - The unique id of the CloudFormation Stack being updated.
+	 * @param {Object} cfTemplate - The CloudFormation Template object, as created by `buildCloudFormationTemplate()`
+	 * @returns {Promise<string>} A promise resolved with the CloudFormation Stack's unique id.
 	 */
 	_updateStack( stackId, cfTemplate ) {
 
 		// Locals
 		let me = this;
-
-		// Dependencies
-		const _ = me.$dep("lodash");
-		const TIPE = me.$dep("tipe");
-=======
-	// </editor-fold>
->>>>>>> 04cfc70a
 
 		// Configure CF Operation Params
 		let params = {
-			StackName: stackId,
-			TemplateBody: JSON.stringify( cfTemplate )
+			StackName    : stackId,
+			TemplateBody : JSON.stringify( cfTemplate ),
 		};
 
-<<<<<<< HEAD
 		// Tell someone...
-		me.$log( "info", "cf.deploy.update.start", "Updating CloudFormation Stack '" + stackId + "' ...");
-
+		me.$log( "info", "cf.deploy.update.start", "Updating CloudFormation Stack '" + stackId + "' ..." );
 
 		// Defer to AWS SDK
 		return me.cloudFormation.updateStack( params ).promise().then(
 
-			function afterCfStackUpdate( results ) {
+			function afterCfStackUpdate() {
 
 				// Tell someone that the stack is being updated
-				me.$log( "info", "cf.deploy.update.pending", "... The CloudFormation Stack is updating; waiting for success ...");
+				me.$log( "info", "cf.deploy.update.pending", "... The CloudFormation Stack is updating; waiting for success ..." );
 
 				// Wait for the update
 				return me._waitForStackStates( stackId,
-					["UPDATE_COMPLETE", "UPDATE_ROLLBACK_COMPLETE", "ROLLBACK_COMPLETE", "ROLLBACK_FAILED", "UPDATE_ROLLBACK_FAILED"],
+					[ "UPDATE_COMPLETE", "UPDATE_ROLLBACK_COMPLETE", "ROLLBACK_COMPLETE", "ROLLBACK_FAILED", "UPDATE_ROLLBACK_FAILED" ],
 					5, 30
 				).then(
 
-					function ( stackState ) {
-
-						if( stackState === "UPDATE_COMPLETE" ) {
-							me.$log( "info", "cf.deploy.update.success", "... The CloudFormation Stack has updated successfully!");
-							return stackId;
-						} else {
+					function onCFStateReached( stackState ) {
+
+						if ( stackState !== "UPDATE_COMPLETE" ) {
+
+							// We hit a snag..
 							me.$throw( "cf.deploy.update.failed", "CF Update Failed; unexpected Stack State returned: '" + stackState + "'" );
+
 						}
 
+						// Tell someone we've finished
+						me.$log( "info", "cf.deploy.update.success", "... The CloudFormation Stack has updated successfully!" );
+
+						// All done..
+						return stackId;
+
 					}
 
 				);
-
 			}
 
 		).catch(
@@ -1470,11 +1700,9 @@
 			function onCFUpdateStackError( err ) {
 
 				me.$throw( "cf.deploy.update.error", err, "CloudFormation UpdateStack Failed" );
-
 			}
 
 		);
-
 	}
 
 	/**
@@ -1482,22 +1710,24 @@
 	 *
 	 * @private
 	 * @see https://docs.aws.amazon.com/AWSJavaScriptSDK/latest/AWS/CloudFormation.html#createStack-property
-	 * @returns {Promise<array>}
+	 * @param {?string} [stackName=null] - If provided, then CloudFormation will be queried for a specific stack,
+	 * otherwise, all CloudFormation stacks will be returned.
+	 * @returns {Promise<Object[]>} A promise which is resolved with an array of objects, where each object describes
+	 * a single CloudFormation Stack.  If the `stackName` parameter is provided, then this array can only have 0 or 1
+	 * elements. If no stacks match the query (whether a name is provided, or not), then an empty array will be
+	 * returned.
 	 */
 	_describeStacks( stackName ) {
-=======
-	getLambdaFunctions() {
->>>>>>> 04cfc70a
-
-		// Locals
-		let me = this;
-
-<<<<<<< HEAD
+
+		// Locals
+		let me = this;
+
 		// Configure CF Operation Params
 		let params = {};
 
 		// Apply Stack Name Filter
-		if( stackName !== undefined && stackName !== null ) {
+		if ( stackName !== undefined && stackName !== null ) {
+
 			params.StackName = stackName;
 		}
 
@@ -1505,21 +1735,39 @@
 		return me.cloudFormation.describeStacks( params ).promise().then(
 
 			function afterCfStackDescribe( results ) {
+
 				return results.Stacks;
+
 			}
 
 		).catch(
 
-			function onCFDescribeStackError( err ) {
+			function onCFDescribeStackError() {
 
 				return [];
 
 			}
 
 		);
-
-	}
-
+	}
+
+	/**
+	 * Monitors a CloudFormation Stack until it reaches one of the provided state strings.
+	 *
+	 * @private
+	 * @throws Error if the maximum number of retries is reached before the CloudFormation Stack reaches one of
+	 * the conditional states (`states`).
+	 * @param {string} stackId - The unique id of the CloudFormation Stack to wait for.
+	 * @param {string[]} states - One or more state strings to wait for.
+	 * @param {number} [retryIntervalSec=10] - The number of seconds to wait before the first state check and between
+	 * each, subsequent, state check.
+	 * @param {number} [maxRetries=30] - The maximum number of state checks to do before giving up.
+	 * @param {number} [currentAttempt=1] - The number of times the state has been checked, plus, prior to the
+	 * current state check.  Callers should not pass this value as it is used, internally, by this method for
+	 * incremental checking.
+	 * @returns {Promise<string>} A promise resolved with the state of the CloudFormation stack after one of
+	 * the conditional states (`states`) has been met.
+	 */
 	_waitForStackStates( stackId, states, retryIntervalSec, maxRetries, currentAttempt ) {
 
 		// Locals
@@ -1527,11 +1775,17 @@
 		let retryIntervalMs = retryIntervalSec * 1000;
 
 		// Dependencies
-		const bb = me.$dep("bluebird");
-		const _ = me.$dep("lodash");
+		const bb = me.$dep( "bluebird" );
+		const _ = me.$dep( "lodash" );
 
 		// Param Coercion
-		if( currentAttempt === undefined || currentAttempt === null ) {
+		if ( retryIntervalSec === undefined || retryIntervalSec === null ) {
+			retryIntervalSec = 10;
+		}
+		if ( maxRetries === undefined || maxRetries === null ) {
+			maxRetries = 30;
+		}
+		if ( currentAttempt === undefined || currentAttempt === null ) {
 			currentAttempt = 1;
 		}
 
@@ -1544,41 +1798,51 @@
 
 					function afterDescribe( res ) {
 
-						if( _.includes( states, res[0].StackStatus ) ) {
+						// If one of the state conditions is met, return..
+						if ( _.includes( states, res[ 0 ].StackStatus ) ) {
 
 							// Done!
-							return res[0].StackStatus;
+							return res[ 0 ].StackStatus;
 
 						} else {
 
-							// The state still isn't what we want, so, we'll try again
-							// if we've not exceeded the "maxRetries" value.
-							if( currentAttempt <= maxRetries ) {
-								me.$log( "info", "cf.stack.wait.more", "... Still Waiting ...");
-								return me._waitForStackStates( stackId, states, retryIntervalSec, maxRetries, ( currentAttempt + 1 ) );
-							} else {
+							// Error out if we've exceeded the maximum number of retries..
+							if ( currentAttempt >= maxRetries ) {
 								me.$throw( "cf.stack.wait.timeout", "Timeout while waiting for Stack Status" );
 							}
 
+							// Otherwise, try again..
+							me.$log( "info", "cf.stack.wait.more", "... Still Waiting ..." );
+
+							return me._waitForStackStates(
+								stackId, states, retryIntervalSec, maxRetries, currentAttempt + 1
+							);
 
 						}
 
 					}
 
-				)
+				);
 
 			}
 
 		);
 
-
-	}
-
+	}
 
 	// </editor-fold>
 
 	// <editor-fold desc="--- CloudFormation Deployment --------------------------------------------------------------">
 
+	/**
+	 * This is the main entry point for CloudFront Deployment.  This method deploys a CloudFormation template to AWS,
+	 * creating or updating the stack as appropriate.
+	 *
+	 * @public
+	 * @throws Error If the stack does not create or update successfully.
+	 * @param {Object} cfTemplate - The CloudFormation Template object, usually created by `buildCloudFormationTemplate()`
+	 * @returns {Promise<string>} A promise resolved with the CloudFormation Stack's unique id.
+	 */
 	deployCloudFormationTemplate( cfTemplate ) {
 
 		// Locals
@@ -1590,7 +1854,7 @@
 
 			function afterDescribeStack( res ) {
 
-				if( res.length === 0 ) {
+				if ( res.length === 0 ) {
 
 					// Create a new stack
 					return me._createStack( cfTemplate );
@@ -1599,28 +1863,16 @@
 
 					// Extract the full stack id from the
 					// describeStacks call...
-					let stackId = res[0].StackId;
+					let stackId = res[ 0 ].StackId;
 
 					// .. and use that ID to update the stack
 					return me._updateStack( stackId, cfTemplate );
 
 				}
 
-
-
 			}
 
 		);
-
-=======
-		return me._listFunctions( null ).then(
-
-			function ( res ) {
-
-				return res;
-			}
-		);
->>>>>>> 04cfc70a
 	}
 
 	// </editor-fold>
